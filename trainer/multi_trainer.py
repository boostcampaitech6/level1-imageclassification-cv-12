import glob
import json
import multiprocessing
import os
import random
import re
import wandb
from importlib import import_module
from pathlib import Path
from collections import Counter

import matplotlib.pyplot as plt
import numpy as np
import torch
from torch.optim.lr_scheduler import StepLR
from torch.utils.data import DataLoader
from torch.utils.data.sampler import WeightedRandomSampler
from torch.utils.tensorboard import SummaryWriter

from dataset import MaskBaseDataset
from loss import create_criterion

from sklearn.metrics import f1_score

import warnings

warnings.filterwarnings("ignore", category=UserWarning)


class MultiTrainer:
    """
    1. single classifier train
    2. wandb 연결
    3. early stopping 구현 - args.early_stopping 로 threshold 설정
    4. Stratified k-fold 구현 - args.k_limits 로 분할 횟수 설정
    5. WeightedRandomSampler 구현
    """

    def __init__(self, data_dir, model_dir, args):
        """
        Args:
            args.seed: random seed (default: 42)
            args.epochs: number of epochs to train (default: 1)
            args.early_stopping: early stopping threshold (default: 10)
            args.k_limits: k for Stratified k-fold (default: 1)
            ...
        """

        self.data_dir = data_dir
        self.model_dir = model_dir

        wandb.init(
            project="Boostcamp_Mask_ImageClassification",
            notes="",
            config={
                "Architecture": args.model,
                "Img_size": args.resize,
                "Loss": args.criterion,
                "Learning_rate": args.lr,
                "Epochs": args.epochs,
            },
        )
        wandb.run.name = args.name
        wandb.run.save()

    def seed_everything(self, seed):
        torch.manual_seed(seed)
        torch.cuda.manual_seed(seed)
        torch.cuda.manual_seed_all(seed)  # if use multi-GPU
        torch.backends.cudnn.deterministic = True
        torch.backends.cudnn.benchmark = False
        np.random.seed(seed)
        random.seed(seed)

    def get_lr(self, optimizer):
        for param_group in optimizer.param_groups:
            return param_group["lr"]

    def grid_image(self, np_images, gts, preds, n=16, shuffle=False):
        batch_size = np_images.shape[0]
        assert n <= batch_size

        choices = random.choices(range(batch_size), k=n) if shuffle else list(range(n))
        figure = plt.figure(
            figsize=(12, 18 + 2)
        )  # cautions: hardcoded, 이미지 크기에 따라 figsize 를 조정해야 할 수 있습니다. T.T
        plt.subplots_adjust(
            top=0.8
        )  # cautions: hardcoded, 이미지 크기에 따라 top 를 조정해야 할 수 있습니다. T.T
        n_grid = int(np.ceil(n**0.5))
        tasks = ["mask", "gender", "age"]
        for idx, choice in enumerate(choices):
            gt = gts[choice].item()
            pred = preds[choice].item()
            image = np_images[choice]
            gt_decoded_labels = MaskBaseDataset.decode_multi_class(gt)
            pred_decoded_labels = MaskBaseDataset.decode_multi_class(pred)
            title = "\n".join(
                [
                    f"{task} - gt: {gt_label}, pred: {pred_label}"
                    for gt_label, pred_label, task in zip(
                        gt_decoded_labels, pred_decoded_labels, tasks
                    )
                ]
            )

            plt.subplot(n_grid, n_grid, idx + 1, title=title)
            plt.xticks([])
            plt.yticks([])
            plt.grid(False)
            plt.imshow(image, cmap=plt.cm.binary)

        return figure

    def increment_path(self, path, exist_ok=False):
        """Automatically increment path, i.e. runs/exp --> runs/exp0, runs/exp1 etc.

        Args:
            path (str or pathlib.Path): f"{model_dir}/{args.name}".
            exist_ok (bool): whether increment path (increment if False).
        """
        path = Path(path)
        if (path.exists() and exist_ok) or (not path.exists()):
            return str(path)
        else:
            dirs = glob.glob(f"{path}*")
            matches = [re.search(rf"%s(\d+)" % path.stem, d) for d in dirs]
            i = [int(m.groups()[0]) for m in matches if m]
            n = max(i) + 1 if i else 2
            return f"{path}{n}"

    # -- Focal Loss 를 위한 가중치 계산
    def compute_class_weights(self, labels):
        """
        Focal Loss 를 위한 가중치 계산 함수 입니다.
        [백광현]
        """
        class_counts = torch.bincount(labels)
        total_samples = len(labels)
        class_weights = total_samples / (len(class_counts) * class_counts.float())
        return class_weights

    def train(self, args):
        self.seed_everything(args.seed)
        save_dir = self.increment_path(os.path.join(self.model_dir, args.name))

        # -- settings
        use_cuda = torch.cuda.is_available()
        device = torch.device("cuda" if use_cuda else "cpu")

        # -- early stopping flag
        patience = args.early_stopping
        counter = 0

        # -- dataset
        dataset_module = getattr(
            import_module("dataset"), args.dataset
        )  # default: MaskBaseDataset
        dataset = dataset_module(
            data_dir=self.data_dir,
        )
        num_classes = dataset.num_classes  # 18

        # -- augmentation
        transform_module = getattr(
            import_module("dataset"), args.augmentation
        )  # default: BaseAugmentation
        transform = transform_module(
            resize=args.resize,
            mean=dataset.mean,
            std=dataset.std,
        )
        dataset.set_transform(transform)

        # -- weightedRandomSampler
        train_set, val_set = dataset.split_dataset()

        labels = [
            dataset.encode_multi_class(mask, gender, age)
            for mask, gender, age in zip(
                dataset.mask_labels, dataset.gender_labels, dataset.age_labels
            )
        ]
        class_counts = Counter(labels)
        total_samples = len(labels)
        indices = train_set.indices
        class_weights = {
            class_label: total_samples / count
            for class_label, count in class_counts.items()
        }
        weights = [class_weights[labels[i]] for i in indices]

        # -- data_loader
        sampler = WeightedRandomSampler(
            weights=torch.Tensor(weights), num_samples=len(train_set), replacement=True
        )

        train_loader = DataLoader(
            train_set,
            batch_size=args.batch_size,
            num_workers=multiprocessing.cpu_count() // 2,
            sampler=sampler,
            shuffle=False,
            pin_memory=use_cuda,
            drop_last=True,
        )

        val_loader = DataLoader(
            val_set,
            batch_size=args.valid_batch_size,
            num_workers=multiprocessing.cpu_count() // 2,
            shuffle=False,
            pin_memory=use_cuda,
            drop_last=True,
        )

        # -- model
        model_module = getattr(import_module("model"), args.model)  # default: BaseModel
        model = model_module(num_classes=num_classes).to(device)
<<<<<<< HEAD

=======
        
>>>>>>> ea01c142
        if args.resume_dir is not None:
            resume_path = os.path.join(args.resume_dir, "last.pth")
            load_dict = torch.load(resume_path)
            model.load_state_dict(load_dict["model_state_dict"])
            model.to(device)
<<<<<<< HEAD

        train_params = [
            {
                "params": getattr(model, "features").parameters(),
                "lr": args.lr / 10,
                "weight_decay": 5e-4,
            },
            {
                "params": getattr(model, "mask_classifier").parameters(),
                "lr": args.lr,
                "weight_decay": 5e-4,
            },
            {
                "params": getattr(model, "gender_classifier").parameters(),
                "lr": args.lr,
                "weight_decay": 5e-4,
            },
            {
                "params": getattr(model, "age_classifier").parameters(),
                "lr": args.lr,
                "weight_decay": 5e-4,
            },
        ]

=======
        
        train_params = [{'params': getattr(model, 'features').parameters(), 'lr': args.lr / 10, 'weight_decay':5e-4},
                    {'params': getattr(model, 'mask_classifier').parameters(), 'lr': args.lr, 'weight_decay':5e-4},
                    {'params': getattr(model, 'gender_classifier').parameters(), 'lr': args.lr, 'weight_decay':5e-4},
                    {'params': getattr(model, 'age_classifier').parameters(), 'lr': args.lr, 'weight_decay':5e-4}]
        
>>>>>>> ea01c142
        model = torch.nn.DataParallel(model)

        # -- loss & metric
        m_cls_weight = self.compute_class_weights(
            torch.tensor(dataset.mask_labels, device=device)
        )
        g_cls_weight = self.compute_class_weights(
            torch.tensor(dataset.gender_labels, device=device)
        )
        a_cls_weight = self.compute_class_weights(
            torch.tensor(dataset.age_labels, device=device)
        )

        if args.criterion == "focal":
            m_criterion = create_criterion(args.criterion, alpha=m_cls_weight)
            g_criterion = create_criterion(args.criterion, alpha=g_cls_weight)
            a_criterion = create_criterion(args.criterion, alpha=a_cls_weight)
        else:
            criterion = create_criterion(args.criterion)
        opt_module = getattr(import_module("torch.optim"), args.optimizer)
        optimizer = opt_module(train_params)
        scheduler = StepLR(optimizer, args.lr_decay_step, gamma=0.5)
        
        if args.resume_dir is not None:
            optimizer.load_state_dict(load_dict["optimizer_state_dict"])
            scheduler.load_state_dict(load_dict["scheduler_state_dict"])

        if args.resume_dir is not None:
            optimizer.load_state_dict(load_dict["optimizer_state_dict"])
            scheduler.load_state_dict(load_dict["scheduler_state_dict"])

        # -- logging
        logger = SummaryWriter(log_dir=save_dir)
        with open(os.path.join(save_dir, "config.json"), "w", encoding="utf-8") as f:
            json.dump(vars(args), f, ensure_ascii=False, indent=4)

        best_val_acc = 0
        best_val_loss = np.inf
        for epoch in range(args.epochs):
            # train loop
            model.train()

            loss_value = 0
            m_value = 0
            g_value = 0
            a_value = 0

            matches = 0
            mask_matches = 0
            gender_matches = 0
            age_matches = 0

            for idx, train_batch in enumerate(train_loader):
                inputs, labels = train_batch
                inputs = inputs.to(device)
                labels = labels.to(device)
                mask_label, gender_label, age_label = dataset.decode_multi_class(labels)

                optimizer.zero_grad()

                mask_output, gender_output, age_output = model(inputs)

                if args.criterion == "focal":
                    mask_loss = m_criterion(mask_output, mask_label)
                    gender_loss = g_criterion(gender_output, gender_label)
                    age_loss = a_criterion(age_output, age_label)
                else:
                    mask_loss = criterion(mask_output, mask_label)
                    gender_loss = criterion(gender_output, gender_label)
                    age_loss = criterion(age_output, age_label)
<<<<<<< HEAD

                mask_loss.backward(retain_graph=True)
                gender_loss.backward(retain_graph=True)
                age_loss.backward()

                sum_loss = mask_loss + gender_loss + age_loss
                # sum_loss.backward()

=======
                
                mask_loss.backward(retain_graph=True)
                gender_loss.backward(retain_graph=True)
                age_loss.backward()
                
                sum_loss = mask_loss + gender_loss + age_loss
                #sum_loss.backward()
                
>>>>>>> ea01c142
                mask_pred = torch.argmax(mask_output, dim=-1)
                gender_pred = torch.argmax(gender_output, dim=-1)
                age_pred = torch.argmax(age_output, dim=-1)
                preds = mask_pred * 6 + gender_pred * 3 + age_pred
                # loss = criterion(outs, labels)
                # loss.backward()

                optimizer.step()

                loss_value += (sum_loss).item()
                m_value += mask_loss.item()
                g_value += gender_loss.item()
                a_value += age_loss.item()

                matches += (preds == labels).sum().item()
                mask_matches += (mask_pred == mask_label).sum().item()
                gender_matches += (gender_pred == gender_label).sum().item()
                age_matches += (age_pred == age_label).sum().item()

                if (idx + 1) % args.log_interval == 0:
                    train_loss = loss_value / args.log_interval
                    m_loss = m_value / args.log_interval
                    g_loss = g_value / args.log_interval
                    a_loss = a_value / args.log_interval

                    train_acc = matches / args.batch_size / args.log_interval
                    m_acc = mask_matches / args.batch_size / args.log_interval
                    g_acc = gender_matches / args.batch_size / args.log_interval
                    a_acc = age_matches / args.batch_size / args.log_interval
                    current_lr = self.get_lr(optimizer)
                    print(
                        f"Epoch[{epoch}/{args.epochs}]({idx + 1}/{len(train_loader)}) || "
                        f"training loss {train_loss:4.4} m_loss {m_loss:4.4} g_loss {g_loss:4.4} a_loss {a_loss:4.4} || training accuracy {train_acc:4.2%} m_acc {m_acc:4.2%} g_acc {g_acc:4.2%} a_acc {a_acc:4.2%} || lr {current_lr}"
                    )
                    logger.add_scalar(
                        "Train/loss", train_loss, epoch * len(train_loader) + idx
                    )
                    logger.add_scalar(
                        "Train/accuracy", train_acc, epoch * len(train_loader) + idx
                    )

                    loss_value = 0
                    m_value = 0
                    g_value = 0
                    a_value = 0

                    matches = 0
                    mask_matches = 0
                    gender_matches = 0
                    age_matches = 0

            scheduler.step()

            # val loop
            with torch.no_grad():
                print("Calculating validation results...")
                model.eval()
                val_loss_items = []
                val_acc_items = []
                val_f1_items = []  # 추가: F1 score를 기록하기 위한 리스트
                figure = None
                for val_batch in val_loader:
                    inputs, labels = val_batch
                    inputs = inputs.to(device)
                    labels = labels.to(device)
                    mask_label, gender_label, age_label = dataset.decode_multi_class(
                        labels
                    )

                    # outs = model(inputs)
                    mask_output, gender_output, age_output = model(inputs)
                    mask_pred = torch.argmax(mask_output, dim=-1)
                    gender_pred = torch.argmax(gender_output, dim=-1)
                    age_pred = torch.argmax(age_output, dim=-1)
                    preds = mask_pred * 6 + gender_pred * 3 + age_pred
                    # preds = torch.argmax(outs, dim=-1)

                    if args.criterion == "focal":
                        mask_loss = m_criterion(mask_output, mask_label)
                        gender_loss = g_criterion(gender_output, gender_label)
                        age_loss = a_criterion(age_output, age_label)
                    else:
                        mask_loss = criterion(mask_output, mask_label)
                        gender_loss = criterion(gender_output, gender_label)
                        age_loss = criterion(age_output, age_label)
<<<<<<< HEAD

                    sum_loss = mask_loss + gender_loss + age_loss

=======
                        
                    sum_loss = mask_loss + gender_loss + age_loss
                    
>>>>>>> ea01c142
                    loss_item = (sum_loss).item()
                    acc_item = (labels == preds).sum().item()
                    val_loss_items.append(loss_item)
                    val_acc_items.append(acc_item)

                    # F1 score 계산
                    f1_item = f1_score(
                        labels.cpu().numpy(), preds.cpu().numpy(), average="macro"
                    )
                    val_f1_items.append(f1_item)

                    if figure is None:
                        inputs_np = (
                            torch.clone(inputs)
                            .detach()
                            .cpu()
                            .permute(0, 2, 3, 1)
                            .numpy()
                        )
                        inputs_np = dataset_module.denormalize_image(
                            inputs_np, dataset.mean, dataset.std
                        )
                        figure = self.grid_image(
                            inputs_np,
                            labels,
                            preds,
                            n=16,
                            shuffle=args.dataset != "MaskSplitByProfileDataset",
                        )

                val_loss = np.sum(val_loss_items) / len(val_loader)
                val_acc = np.sum(val_acc_items) / len(val_set)
                val_f1 = np.mean(val_f1_items)  # 추가: F1 score의 평균을 계산
                best_val_loss = min(best_val_loss, val_loss)
                if val_acc > best_val_acc:
                    print(
                        f"New best model for val accuracy : {val_acc:4.2%}! saving the best model.."
                    )
                    state = {
                        "epoch": epoch,
                        "model_state_dict": model.module.state_dict(),  # 모델의 state_dict 저장
                        "optimizer_state_dict": optimizer.state_dict(),
                        "scheduler_state_dict": scheduler.state_dict(),
                    }
                    torch.save(state, f"{save_dir}/best.pth")
                    best_val_acc = val_acc
                    counter = 0
                else:
                    counter += 1

                state = {
                    "epoch": epoch,
                    "model_state_dict": model.module.state_dict(),  # 모델의 state_dict 저장
                    "optimizer_state_dict": optimizer.state_dict(),
                    "scheduler_state_dict": scheduler.state_dict(),
                }
                torch.save(state, f"{save_dir}/last.pth")

                print(
                    f"[Val] acc : {val_acc:4.2%}, loss: {val_loss:4.2}, F1 score: {val_f1:4.2} || "
                    f"best acc : {best_val_acc:4.2%}, best loss: {best_val_loss:4.2}"
                )
                logger.add_scalar("Val/loss", val_loss, epoch)
                logger.add_scalar("Val/accuracy", val_acc, epoch)
                logger.add_scalar("Val/f1_score", val_f1, epoch)  # 추가: F1 score를 기록
                logger.add_figure("results", figure, epoch)

                wandb.log(
                    {
                        "Train Loss": train_loss,
                        "Train Accuracy": train_acc,
                        "Val Loss": val_loss,
                        "Val Accuracy": val_acc,
                        "Val F1 Score": val_f1,
                    }
                )

                print()

                if counter > patience:
                    print("Early Stopping...")
                    break<|MERGE_RESOLUTION|>--- conflicted
+++ resolved
@@ -217,17 +217,12 @@
         # -- model
         model_module = getattr(import_module("model"), args.model)  # default: BaseModel
         model = model_module(num_classes=num_classes).to(device)
-<<<<<<< HEAD
-
-=======
-        
->>>>>>> ea01c142
+
         if args.resume_dir is not None:
             resume_path = os.path.join(args.resume_dir, "last.pth")
             load_dict = torch.load(resume_path)
             model.load_state_dict(load_dict["model_state_dict"])
             model.to(device)
-<<<<<<< HEAD
 
         train_params = [
             {
@@ -252,14 +247,6 @@
             },
         ]
 
-=======
-        
-        train_params = [{'params': getattr(model, 'features').parameters(), 'lr': args.lr / 10, 'weight_decay':5e-4},
-                    {'params': getattr(model, 'mask_classifier').parameters(), 'lr': args.lr, 'weight_decay':5e-4},
-                    {'params': getattr(model, 'gender_classifier').parameters(), 'lr': args.lr, 'weight_decay':5e-4},
-                    {'params': getattr(model, 'age_classifier').parameters(), 'lr': args.lr, 'weight_decay':5e-4}]
-        
->>>>>>> ea01c142
         model = torch.nn.DataParallel(model)
 
         # -- loss & metric
@@ -282,10 +269,6 @@
         opt_module = getattr(import_module("torch.optim"), args.optimizer)
         optimizer = opt_module(train_params)
         scheduler = StepLR(optimizer, args.lr_decay_step, gamma=0.5)
-        
-        if args.resume_dir is not None:
-            optimizer.load_state_dict(load_dict["optimizer_state_dict"])
-            scheduler.load_state_dict(load_dict["scheduler_state_dict"])
 
         if args.resume_dir is not None:
             optimizer.load_state_dict(load_dict["optimizer_state_dict"])
@@ -330,25 +313,14 @@
                     mask_loss = criterion(mask_output, mask_label)
                     gender_loss = criterion(gender_output, gender_label)
                     age_loss = criterion(age_output, age_label)
-<<<<<<< HEAD
-
-                mask_loss.backward(retain_graph=True)
-                gender_loss.backward(retain_graph=True)
-                age_loss.backward()
-
-                sum_loss = mask_loss + gender_loss + age_loss
-                # sum_loss.backward()
-
-=======
-                
-                mask_loss.backward(retain_graph=True)
-                gender_loss.backward(retain_graph=True)
-                age_loss.backward()
-                
-                sum_loss = mask_loss + gender_loss + age_loss
-                #sum_loss.backward()
-                
->>>>>>> ea01c142
+
+                # mask_loss.backward(retain_graph=True)
+                # gender_loss.backward(retain_graph=True)
+                # age_loss.backward()
+
+                sum_loss = mask_loss + gender_loss + 1.5 * age_loss
+                sum_loss.backward()
+
                 mask_pred = torch.argmax(mask_output, dim=-1)
                 gender_pred = torch.argmax(gender_output, dim=-1)
                 age_pred = torch.argmax(age_output, dim=-1)
@@ -434,15 +406,9 @@
                         mask_loss = criterion(mask_output, mask_label)
                         gender_loss = criterion(gender_output, gender_label)
                         age_loss = criterion(age_output, age_label)
-<<<<<<< HEAD
-
-                    sum_loss = mask_loss + gender_loss + age_loss
-
-=======
-                        
-                    sum_loss = mask_loss + gender_loss + age_loss
-                    
->>>>>>> ea01c142
+
+                    sum_loss = mask_loss + gender_loss + 1.5 * age_loss
+
                     loss_item = (sum_loss).item()
                     acc_item = (labels == preds).sum().item()
                     val_loss_items.append(loss_item)
