import os
import glob
import shutil
import argparse
import pandas as pd
from rembg import remove
from PIL import Image
from tqdm import tqdm
import random
import numpy as np

#############################################################################################################################################
# # make_mixup 함수 실행
# python preprocess.py --function make_mixup --img_dir "/data/ephemeral/home/removed_background_train" --save_dir "/data/ephemeral/home/removed_background_train"

# # preprocess_images 함수 실행
# python preprocess.py --function remove_background --img_dir "/data/ephemeral/home/removed_background_train" --target_root "/data/ephemeral/home/removed_background"
<<<<<<< HEAD

# # update_csv 함수 실행
# python preprocess.py --function update_csv --origin_csv "/data/ephemeral/home/level1-imageclassification-cv-12/output/output.csv" --target_csv "/data/ephemeral/home/level1-imageclassification-cv-12/output/output_2.csv"
##############################################################################################################################################

=======

# # update_csv 함수 실행
# python preprocess.py --function update_csv --origin_csv "/data/ephemeral/home/level1-imageclassification-cv-12/output/output.csv" --target_csv "/data/ephemeral/home/level1-imageclassification-cv-12/output/output_2.csv"
##############################################################################################################################################
>>>>>>> 1f043739

random.seed(42)

<<<<<<< HEAD
=======
random.seed(42)


>>>>>>> 1f043739
def split_profile_by_gender(profiles, img_dir):
    """
    images의 하위폴더에서 한 사람의 폴더 이름을 확인해 남/여 구분해 따로 list를 만드는 함수

    Args:
        profiles = images의 하위폴더 이름 리스트
    """
    male, female = [], []

    for profile in profiles:
        if "Fake" in profile:
            continue

        id, gender, race, age = profile.split("_")

        if int(age) >= 57:
            if gender == "male":
                male.append(os.path.join(img_dir, profile))
            else:
                female.append(os.path.join(img_dir, profile))

    return [male, female]


def make_folder(save_dir):
    """
    새로 만든 사진을 젖아하는 폴더를 만드는 함수
    """
    if os.path.isdir(save_dir):
        return
    else:
        os.mkdir(save_dir)


def make_images(front_idx, back_idx, save_dir, new_folder_dir, profiles):
    """
    Image a, b를 mixup 해서 새로운 사진을 만들고,
    save_dir/new_folder_dir 위치에 저장합니다.

    Args:
        image_a (int) : 사진의 id
        image_b (ing) : 사진의 id
        save_dir (str) : 만들어진 사진을 저장할 상위 폴더 경로
        new_folder_dir (str) : 새로 만든 7장의 사진을 저장할 폴더의 이름
        profiles (list) : idx로 기존의 사진을 가져오기 위한 리스트
    """
<<<<<<< HEAD
    
=======

>>>>>>> 1f043739
    title = ["incorrect_mask", "mask1", "mask2", "mask3", "mask4", "mask5", "normal"]
    ext = ".png"

    for image in title:
        image_a = np.array(Image.open(os.path.join(profiles[front_idx], image + ext)).convert("RGB")) // 2
        image_b = np.array(Image.open(os.path.join(profiles[back_idx], image + ext)).convert("RGB")) // 2

        new_image = image_a + image_b

        img = Image.fromarray(new_image)
        img.save(os.path.join(save_dir, new_folder_dir, image + ext))


def make_img_by_gender(gender, profiles, save_dir):
    """
    성별에 따라 새로운 이미지를 생성하는 함수

    Args:
        gender (str) : 성별 - male, female
        profiles (list) : 성별에 따라 사람을 나눈 리스트
        save_dir (str) : 새로 만든 데이터 폴더를 저장할 위치
    """
    cnt = len(profiles) // 2

    front_img_idxs = set(random.sample([i for i in range(len(profiles))], cnt))
    back_img_idxs = list(set([i for i in range(len(profiles))]) - front_img_idxs)
    front_img_idxs = list(front_img_idxs)

    id = 0
    ids = sorted(os.listdir(save_dir))

    if ids:
        id = int(sorted(os.listdir(save_dir))[-1].split("_")[0])

    for i in range(len(front_img_idxs)):
        id += 1
        new_folder_dir = f"{id:0>6}_{gender}_Fake_60"
        os.mkdir(os.path.join(save_dir, new_folder_dir))

        make_images(front_img_idxs[i], back_img_idxs[i], save_dir, new_folder_dir, profiles)
        

def make_new_data(save_dir, male, female):
    make_folder(save_dir)
<<<<<<< HEAD
    make_img_by_gender(gender="male", profiles=male, save_dir=img_dir)
    make_img_by_gender(gender="female", profiles=female, save_dir=img_dir)
=======
    make_img_by_gender(gender="male", profiles=male, save_dir=save_dir)
    make_img_by_gender(gender="female", profiles=female, save_dir=save_dir)
>>>>>>> 1f043739
    print("Done.")


def remove_fake_pic(save_dir):
    if not os.path.isdir(save_dir):
        print("no folder")
        return

    for fake in [i for i in os.listdir(save_dir) if "Fake" in i]:
        fake_dir = os.path.join(save_dir, fake)
        shutil.rmtree(fake_dir)

    print("Remove Done")


def remove_background(img_dir, target_root):
    """
    배경을 제거하는 함수
    """
<<<<<<< HEAD
    
    root = os.listdir(img_dir)
=======

    root = os.listdir(img_dir)

    for person in tqdm(root):
        imgs = glob.glob(os.path.join(img_dir, person, "*.png"))
        if person.startswith("."):
            continue
        if not os.path.isdir(os.path.join(target_root, person)):
            os.mkdir(os.path.join(target_root, person))
        for img in imgs:
            input_img = img
            target_img = os.path.join(
                target_root, person, os.path.basename(img).split(".")[0] + ".png"
            )
            image = Image.open(input_img)
            output = remove(image)
            output.save(target_img)


def update_csv(origin_csv, target_csv):
    """
    리더보드 제출을 위해 csv 확장자 수정 함수
    """
    data = pd.read_csv(origin_csv)
    for i in range(len(data["ImageID"])):
        data["ImageID"][i] = data["ImageID"][i].split(".")[0] + ".jpg"

    data.to_csv(target_csv, index=False)


def main():
    parser = argparse.ArgumentParser(description="Preprocessing script")
    parser.add_argument(
        "--function",
        type=str,
        help="Function to execute (make_new_data, remove_fake_pic, preprocess_images, update_csv)",
        required=True,
    )
    parser.add_argument("--img_dir", type=str, help="Path to the image directory")
    parser.add_argument(
        "--save_dir", type=str, help="Path to save the processed images"
    )
    parser.add_argument(
        "--target_root", type=str, help="Target root for background removal"
    )
    parser.add_argument("--origin_csv", type=str, help="Path to the original CSV file")
    parser.add_argument(
        "--target_csv", type=str, help="Path to save the updated CSV file"
    )
    args = parser.parse_args()

    function_to_execute = args.function
    img_dir = args.img_dir
    save_dir = args.save_dir
    target_root = args.target_root
    origin_csv = args.origin_csv
    target_csv = args.target_csv

    if function_to_execute == "make_mixup":
        folders = os.listdir(img_dir)
        profiles = [folder for folder in folders if not folder.startswith(".")]
        male, female = split_profile_by_gender(profiles, img_dir)
        remove_fake_pic(save_dir)
        make_new_data(save_dir, male, female)

    elif function_to_execute == "remove_background":
        remove_background(img_dir, target_root)
    elif function_to_execute == "update_csv":
        update_csv(origin_csv, target_csv)
    else:
        print(
            "Invalid function specified. Please choose from make_new_data, make_mixup, remove_background, update_csv."
        )
>>>>>>> 1f043739

    for person in tqdm(root):
        imgs = glob.glob(os.path.join(img_dir, person, '*.png'))
        if person.startswith('.'):
            continue
        if not os.path.isdir(os.path.join(target_root, person)):
            os.mkdir(os.path.join(target_root, person))
        for img in imgs:
            input_img = img
            target_img = os.path.join(target_root, person, os.path.basename(img).split('.')[0] + '.png')
            image = Image.open(input_img)
            output = remove(image)
            output.save(target_img)

def update_csv(origin_csv, target_csv):
    """
    리더보드 제출을 위해 csv 확장자 수정 함수
    """
    data = pd.read_csv(origin_csv)
    for i in range(len(data['ImageID'])):
        data['ImageID'][i] = data['ImageID'][i].split('.')[0] + '.jpg'

    data.to_csv(target_csv, index=False)

def main():
    parser = argparse.ArgumentParser(description='Preprocessing script')
    parser.add_argument('--function', type=str, help='Function to execute (make_new_data, remove_fake_pic, preprocess_images, update_csv)', required=True)
    parser.add_argument('--img_dir', type=str, help='Path to the image directory')
    parser.add_argument('--save_dir', type=str, help='Path to save the processed images')
    parser.add_argument('--target_root', type=str, help='Target root for background removal')
    parser.add_argument('--origin_csv', type=str, help='Path to the original CSV file')
    parser.add_argument('--target_csv', type=str, help='Path to save the updated CSV file')
    args = parser.parse_args()

    function_to_execute = args.function
    img_dir = args.img_dir
    save_dir = args.save_dir
    target_root = args.target_root
    origin_csv = args.origin_csv
    target_csv = args.target_csv

    if function_to_execute == 'make_mixup':
        folders = os.listdir(img_dir)
        profiles = [folder for folder in folders if not folder.startswith(".")]
        male, female = split_profile_by_gender(profiles, img_dir)
        remove_fake_pic(save_dir)
        make_new_data(save_dir, male, female)

    elif function_to_execute == 'remove_background':
        remove_background(img_dir, target_root)
    elif function_to_execute == 'update_csv':
        update_csv(origin_csv, target_csv)
    else:
        print('Invalid function specified. Please choose from make_new_data, make_mixup, remove_background, update_csv.')

<<<<<<< HEAD
if __name__ == '__main__':
=======
if __name__ == "__main__":
>>>>>>> 1f043739
    main()<|MERGE_RESOLUTION|>--- conflicted
+++ resolved
@@ -15,27 +15,13 @@
 
 # # preprocess_images 함수 실행
 # python preprocess.py --function remove_background --img_dir "/data/ephemeral/home/removed_background_train" --target_root "/data/ephemeral/home/removed_background"
-<<<<<<< HEAD
 
 # # update_csv 함수 실행
 # python preprocess.py --function update_csv --origin_csv "/data/ephemeral/home/level1-imageclassification-cv-12/output/output.csv" --target_csv "/data/ephemeral/home/level1-imageclassification-cv-12/output/output_2.csv"
 ##############################################################################################################################################
 
-=======
-
-# # update_csv 함수 실행
-# python preprocess.py --function update_csv --origin_csv "/data/ephemeral/home/level1-imageclassification-cv-12/output/output.csv" --target_csv "/data/ephemeral/home/level1-imageclassification-cv-12/output/output_2.csv"
-##############################################################################################################################################
->>>>>>> 1f043739
-
 random.seed(42)
 
-<<<<<<< HEAD
-=======
-random.seed(42)
-
-
->>>>>>> 1f043739
 def split_profile_by_gender(profiles, img_dir):
     """
     images의 하위폴더에서 한 사람의 폴더 이름을 확인해 남/여 구분해 따로 list를 만드는 함수
@@ -82,11 +68,7 @@
         new_folder_dir (str) : 새로 만든 7장의 사진을 저장할 폴더의 이름
         profiles (list) : idx로 기존의 사진을 가져오기 위한 리스트
     """
-<<<<<<< HEAD
     
-=======
-
->>>>>>> 1f043739
     title = ["incorrect_mask", "mask1", "mask2", "mask3", "mask4", "mask5", "normal"]
     ext = ".png"
 
@@ -131,13 +113,9 @@
 
 def make_new_data(save_dir, male, female):
     make_folder(save_dir)
-<<<<<<< HEAD
-    make_img_by_gender(gender="male", profiles=male, save_dir=img_dir)
-    make_img_by_gender(gender="female", profiles=female, save_dir=img_dir)
-=======
+
     make_img_by_gender(gender="male", profiles=male, save_dir=save_dir)
     make_img_by_gender(gender="female", profiles=female, save_dir=save_dir)
->>>>>>> 1f043739
     print("Done.")
 
 
@@ -157,10 +135,6 @@
     """
     배경을 제거하는 함수
     """
-<<<<<<< HEAD
-    
-    root = os.listdir(img_dir)
-=======
 
     root = os.listdir(img_dir)
 
@@ -234,7 +208,6 @@
         print(
             "Invalid function specified. Please choose from make_new_data, make_mixup, remove_background, update_csv."
         )
->>>>>>> 1f043739
 
     for person in tqdm(root):
         imgs = glob.glob(os.path.join(img_dir, person, '*.png'))
@@ -290,9 +263,6 @@
     else:
         print('Invalid function specified. Please choose from make_new_data, make_mixup, remove_background, update_csv.')
 
-<<<<<<< HEAD
-if __name__ == '__main__':
-=======
+        
 if __name__ == "__main__":
->>>>>>> 1f043739
     main()