import torch
import torch.nn as nn
import torch.nn.functional as F
import torch.nn.init as init
from torchvision.models import *

import timm


class BaseModel(nn.Module):
    """
    기본적인 컨볼루션 신경망 모델
    """

    def __init__(self, num_classes):
        """
        모델의 레이어 초기화

        Args:
            num_classes (int): 출력 레이어의 뉴런 수
        """
        super().__init__()

        self.conv1 = nn.Conv2d(3, 32, kernel_size=7, stride=1)
        self.conv2 = nn.Conv2d(32, 64, kernel_size=3, stride=1)
        self.conv3 = nn.Conv2d(64, 128, kernel_size=3, stride=1)
        self.dropout1 = nn.Dropout(0.25)
        self.dropout2 = nn.Dropout(0.25)
        self.avgpool = nn.AdaptiveAvgPool2d((1, 1))
        self.fc = nn.Linear(128, num_classes)

    def forward(self, x):
        """
        Args:
            x (torch.Tensor): 입력 이미지 텐서

        Returns:
            x (torch.Tensor): num_classes 크기의 출력 텐서
        """
        x = self.conv1(x)
        x = F.relu(x)

        x = self.conv2(x)
        x = F.relu(x)
        x = F.max_pool2d(x, 2)
        x = self.dropout1(x)

        x = self.conv3(x)
        x = F.relu(x)
        x = F.max_pool2d(x, 2)
        x = self.dropout2(x)

        x = self.avgpool(x)
        x = x.view(-1, 128)
        return self.fc(x)


# Custom Model Template
class MultiLabelModel(nn.Module):
    def __init__(self, num_classes):
        super(MultiLabelModel, self).__init__()

        """
        1. backbone 선택 후 classifier 차원 수 설정
        2. 모델의 output_dimension 은 num_classes 로 설정
        """

        mask_num_classes = int(num_classes // 6)
        gender_num_classes = int(num_classes // 9)
        age_num_classes = int(num_classes // 6)

        # pretrained model -> 각 모델의 마지막 fc layer 를 빼고 차원 수 맞춰주는 작업 필요
        resnet = resnet101(pretrained=True)
        efficientnet = efficientnet_b7(pretrained=True)
        self.features = nn.Sequential(*list(efficientnet.children())[:-1])

        # # Freeze pretrained weights
        # for param in self.features.parameters():
        #     param.requires_grad = False

        # three classifier
        self.mask_classifier = nn.Sequential(
            nn.Linear(2560, 1024),
            nn.LeakyReLU(0.1),
            nn.Dropout(),
            nn.Linear(1024, 512),
            nn.LeakyReLU(0.1),
            nn.Dropout(),
            nn.Linear(512, mask_num_classes),
        )

        self.gender_classifier = nn.Sequential(
            nn.Linear(2560, 1024),
            nn.LeakyReLU(0.1),
            nn.Dropout(),
            nn.Linear(1024, 512),
            nn.LeakyReLU(0.1),
            nn.Dropout(),
            nn.Linear(512, gender_num_classes),
        )

        self.age_classifier = nn.Sequential(
            nn.Linear(2560, 1024),
            nn.LeakyReLU(0.1),
            nn.Dropout(),
            nn.Linear(1024, 512),
            nn.LeakyReLU(0.1),
            nn.Dropout(),
            nn.Linear(512, age_num_classes),
        )

        self.initialize_weights(self.mask_classifier)
        self.initialize_weights(self.gender_classifier)
        self.initialize_weights(self.age_classifier)

    def forward(self, x):
        """
        1. 클래스 별로 3개의 output 출력
        """
        # Feature extraction
        features = self.features(x)
        features = features.view(features.size(0), -1)  # Flatten features

        # Task-specific output
        mask_output = self.mask_classifier(features)
        gender_output = self.gender_classifier(features)
        age_output = self.age_classifier(features)

        return mask_output, gender_output, age_output

    def initialize_weights(self, model):
        """
        He 가중치 초기화
        """
        for m in model.modules():
            if isinstance(m, nn.Conv2d):
                init.xavier_uniform_(m.weight.data)
                if m.bias is not None:
                    m.bias.data.zero_()
            elif isinstance(m, nn.BatchNorm2d):
                m.weight.data.fill_(1)
                m.bias.data.zero_()
            elif isinstance(m, nn.Linear):
                nn.init.kaiming_normal_(
                    m.weight, mode="fan_out", nonlinearity="leaky_relu"
                )
                m.bias.data.zero_()


class MFResNet50(nn.Module):
    def __init__(self, num_classes):
        super().__init__()

        """
        1. backbone 선택 후 classifier 차원 수 설정
        2. 모델의 output_dimension 은 num_classes 로 설정
        """

        mask_num_classes = int(num_classes // 6)
        gender_num_classes = int(num_classes // 9)
        age_num_classes = int(num_classes // 6)

        # pretrained model -> 각 모델의 마지막 fc layer 를 빼고 차원 수 맞춰주는 작업 필요
        self.backbone1 = timm.create_model("resnet50", pretrained=True, num_classes=0)
        self.backbone2 = timm.create_model("resnet50", pretrained=True, num_classes=0)

        self.mask_classifier = nn.Sequential(
            nn.Linear(2048, 512),
            nn.LeakyReLU(0.1),
            nn.Dropout(),
            nn.Linear(512, mask_num_classes),
        )

        self.gender_classifier = nn.Sequential(
            nn.Linear(2048, 512),
            nn.LeakyReLU(0.1),
            nn.Dropout(),
            nn.Linear(512, gender_num_classes),
        )

        self.age_classifier = nn.Sequential(
            nn.Linear(2048, 1024),
            nn.LeakyReLU(0.1),
            nn.Dropout(),
            nn.Linear(512, age_num_classes),
        )

        self.initialize_weights(self.mask_classifier)
        self.initialize_weights(self.gender_classifier)
        self.initialize_weights(self.age_classifier)

    def forward(self, x):
        """
        1. Mask와 Gender 는 feature 를 공유하고, Age 는 따로 feature를 사용하여 클래스 별로 3개의 output 출력
        2. feature는 각각 Mask / Gender, Age
        """
        # Feature extraction
        m_features = self.backbone1(x)
        m_features = m_features.view(m_features.size(0), -1)  # Flatten features

        ga_features = self.backbone2(x)
        ga_features = ga_features.view(ga_features.size(0), -1)

        # Task-specific & Multi feature output
        mask_output = self.mask_classifier(m_features)

        gender_output = self.gender_classifier(ga_features)
        age_output = self.age_classifier(ga_features)

        return mask_output, gender_output, age_output

    def initialize_weights(self, model):
        """
        He 가중치 초기화
        """
        for m in model.modules():
            if isinstance(m, nn.Conv2d):
                init.xavier_uniform_(m.weight.data)
                if m.bias is not None:
                    m.bias.data.zero_()
            elif isinstance(m, nn.BatchNorm2d):
                m.weight.data.fill_(1)
                m.bias.data.zero_()
            elif isinstance(m, nn.Linear):
                nn.init.kaiming_normal_(
                    m.weight, mode="fan_out", nonlinearity="leaky_relu"
                )
                m.bias.data.zero_()


class MFEfficient(nn.Module):
    def __init__(self, num_classes):
        super(MFEfficientResNet, self).__init__()

        """
        1. backbone 선택 후 classifier 차원 수 설정
        2. 모델의 output_dimension 은 num_classes 로 설정
        """

        mask_num_classes = int(num_classes // 6)
        gender_num_classes = int(num_classes // 9)
        age_num_classes = int(num_classes // 6)

        # pretrained model -> 각 모델의 마지막 fc layer 를 빼고 차원 수 맞춰주는 작업 필요
        efficientnet1 = efficientnet_b7(pretrained=True)
        efficientnet2 = efficientnet_b7(pretrained=True)
        self.backbone1 = nn.Sequential(*list(efficientnet1.children())[:-1])
        self.backbone2 = nn.Sequential(*list(efficientnet2.children())[:-1])

        # # Freeze pretrained weights
        # for param in self.features.parameters():
        #     param.requires_grad = False

        self.mask_classifier = nn.Sequential(
            nn.Linear(2560, 512),
            nn.LeakyReLU(0.1),
            nn.Dropout(),
            nn.Linear(512, mask_num_classes),
        )

        self.gender_classifier = nn.Sequential(
            nn.Linear(2560, 512),
            nn.LeakyReLU(0.1),
            nn.Dropout(),
            nn.Linear(512, gender_num_classes),
        )

        self.age_classifier = nn.Sequential(
            nn.Linear(2560, 1024),
            nn.LeakyReLU(0.1),
            nn.Dropout(),
            nn.Linear(512, age_num_classes),
        )

        self.initialize_weights(self.mask_classifier)
        self.initialize_weights(self.gender_classifier)
        self.initialize_weights(self.age_classifier)

    def forward(self, x):
        """
        1. Mask와 Gender 는 feature 를 공유하고, Age 는 따로 feature를 사용하여 클래스 별로 3개의 output 출력
        2. feature는 각각 Mask / Gender, Age
        """
        # Feature extraction
        m_features = self.backbone1(x)
        m_features = m_features.view(m_features.size(0), -1)  # Flatten features

        ga_features = self.backbone2(x)
        ga_features = ga_features.view(ga_features.size(0), -1)

        # Task-specific & Multi feature output
        mask_output = self.mask_classifier(m_features)

        gender_output = self.gender_classifier(ga_features)
        age_output = self.age_classifier(ga_features)

        return mask_output, gender_output, age_output

    def initialize_weights(self, model):
        """
        He 가중치 초기화
        """
        for m in model.modules():
            if isinstance(m, nn.Conv2d):
                init.xavier_uniform_(m.weight.data)
                if m.bias is not None:
                    m.bias.data.zero_()
            elif isinstance(m, nn.BatchNorm2d):
                m.weight.data.fill_(1)
                m.bias.data.zero_()
            elif isinstance(m, nn.Linear):
                nn.init.kaiming_normal_(
                    m.weight, mode="fan_out", nonlinearity="leaky_relu"
                )
                m.bias.data.zero_()


class MFEfficientResNet(nn.Module):
    def __init__(self, num_classes):
        super().__init__()

        """
        1. backbone 선택 후 classifier 차원 수 설정
        2. 모델의 output_dimension 은 num_classes 로 설정
        """

        mask_num_classes = int(num_classes // 6)
        gender_num_classes = int(num_classes // 9)
        age_num_classes = int(num_classes // 6)

        # pretrained model -> 각 모델의 마지막 fc layer 를 빼고 차원 수 맞춰주는 작업 필요
        resnet = resnet101(pretrained=True)
        efficientnet = efficientnet_b7(pretrained=True)
        self.backbone1 = nn.Sequential(*list(resnet.children())[:-1])
        self.backbone2 = nn.Sequential(*list(efficientnet.children())[:-1])

        # # Freeze pretrained weights
        # for param in self.features.parameters():
        #     param.requires_grad = False

        self.mask_classifier = nn.Sequential(
            nn.Linear(resnet.fc.in_features, 512),
            nn.LeakyReLU(0.1),
            nn.Dropout(),
            nn.Linear(512, mask_num_classes),
        )

        self.gender_classifier = nn.Sequential(
            nn.Linear(2560, 512),
<<<<<<< HEAD
            nn.LeakyReLU(0.1),
            nn.Dropout(),
            nn.Linear(512, gender_num_classes),
        )

        self.age_classifier = nn.Sequential(
            nn.Linear(2560, 512),
            nn.LeakyReLU(0.1),
            nn.Dropout(),
=======
            nn.LeakyReLU(0.1),
            nn.Dropout(),
            nn.Linear(512, gender_num_classes),
        )

        self.age_classifier = nn.Sequential(
            nn.Linear(2560, 512),
            nn.LeakyReLU(0.1),
            nn.Dropout(),
            nn.Linear(512, age_num_classes),
        )

        self.initialize_weights(self.mask_classifier)
        self.initialize_weights(self.gender_classifier)
        self.initialize_weights(self.age_classifier)

    def forward(self, x):
        """
        1. Mask와 Gender 는 feature 를 공유하고, Age 는 따로 feature를 사용하여 클래스 별로 3개의 output 출력
        2. feature는 각각 Mask / Gender, Age
        """
        # Feature extraction
        m_features = self.backbone1(x)
        m_features = m_features.view(m_features.size(0), -1)  # Flatten features

        ga_features = self.backbone2(x)
        ga_features = ga_features.view(ga_features.size(0), -1)

        # Task-specific & Multi feature output
        mask_output = self.mask_classifier(m_features)

        gender_output = self.gender_classifier(ga_features)
        age_output = self.age_classifier(ga_features)

        return mask_output, gender_output, age_output

    def initialize_weights(self, model):
        """
        He 가중치 초기화
        """
        for m in model.modules():
            if isinstance(m, nn.Conv2d):
                init.xavier_uniform_(m.weight.data)
                if m.bias is not None:
                    m.bias.data.zero_()
            elif isinstance(m, nn.BatchNorm2d):
                m.weight.data.fill_(1)
                m.bias.data.zero_()
            elif isinstance(m, nn.Linear):
                nn.init.kaiming_normal_(
                    m.weight, mode="fan_out", nonlinearity="leaky_relu"
                )
                m.bias.data.zero_()


class Mixer(nn.Module):
    def __init__(self, num_classes):
        super(Mixer, self).__init__()

        """
        1. backbone 선택 후 classifier 차원 수 설정
        2. 모델의 output_dimension 은 num_classes 로 설정
        """

        mask_num_classes = int(num_classes // 6)
        gender_num_classes = int(num_classes // 9)
        age_num_classes = int(num_classes // 6)

        # pretrained model -> 각 모델의 마지막 fc layer 를 빼고 차원 수 맞춰주는 작업 필요
        # resnet = resnet101(pretrained=True)
        # efficientnet = efficientnet_b7(pretrained=True)
        mixer1 = timm.create_model("mixer_b16_224_miil_in21k", pretrained=True)
        mixer2 = timm.create_model("mixer_b16_224_miil_in21k", pretrained=True)
        # self.backbone1 = nn.Sequential(*list(resnet.children())[:-1])
        # self.backbone2 = nn.Sequential(*list(efficientnet.children())[:-1])
        self.backbone1 = nn.Sequential(*list(mixer1.children())[:-1])
        self.backbone2 = nn.Sequential(*list(mixer2.children())[:-1])

        # # Freeze pretrained weights
        # for param in self.features.parameters():
        #     param.requires_grad = False

        # three classifier
        # self.mask_classifier = nn.Sequential(
        #     nn.Linear(resnet.fc.in_features, 512),
        #     nn.LeakyReLU(0.1),
        #     nn.Dropout(),
        #     nn.Linear(512, mask_num_classes)
        # )

        self.mask_classifier = nn.Sequential(
            nn.Linear(150528, 512),
            nn.LeakyReLU(0.1),
            nn.Dropout(),
            nn.Linear(512, mask_num_classes),
        )

        self.gender_classifier = nn.Sequential(
            nn.Linear(150528, 512),
            nn.LeakyReLU(0.1),
            nn.Dropout(),
            nn.Linear(512, gender_num_classes),
        )

        self.age_classifier = nn.Sequential(
            nn.Linear(150528, 512),
            nn.LeakyReLU(0.1),
            nn.Dropout(),
>>>>>>> ea01c142
            nn.Linear(512, age_num_classes),
        )

        self.initialize_weights(self.mask_classifier)
        self.initialize_weights(self.gender_classifier)
        self.initialize_weights(self.age_classifier)

    def forward(self, x):
        """
        1. Mask와 Gender 는 feature 를 공유하고, Age 는 따로 feature를 사용하여 클래스 별로 3개의 output 출력
<<<<<<< HEAD
        2. feature는 각각 Mask / Gender, Age
=======
>>>>>>> ea01c142
        """
        # Feature extraction
        m_features = self.backbone1(x)
        m_features = m_features.view(m_features.size(0), -1)  # Flatten features

        ga_features = self.backbone2(x)
        ga_features = ga_features.view(ga_features.size(0), -1)

        # Task-specific & Multi feature output
        mask_output = self.mask_classifier(m_features)

        gender_output = self.gender_classifier(ga_features)
        age_output = self.age_classifier(ga_features)

        return mask_output, gender_output, age_output

    def initialize_weights(self, model):
        """
        He 가중치 초기화
        """
        for m in model.modules():
            if isinstance(m, nn.Conv2d):
                init.xavier_uniform_(m.weight.data)
                if m.bias is not None:
                    m.bias.data.zero_()
            elif isinstance(m, nn.BatchNorm2d):
                m.weight.data.fill_(1)
                m.bias.data.zero_()
            elif isinstance(m, nn.Linear):
                nn.init.kaiming_normal_(
                    m.weight, mode="fan_out", nonlinearity="leaky_relu"
                )
                m.bias.data.zero_()


<<<<<<< HEAD
class Mixer(nn.Module):
    def __init__(self, num_classes):
        super(Mixer, self).__init__()
=======
class EfficientViT(nn.Module):
    def __init__(self, num_classes):
        super(EfficientViT, self).__init__()
>>>>>>> ea01c142

        """
        1. backbone 선택 후 classifier 차원 수 설정
        2. 모델의 output_dimension 은 num_classes 로 설정
        """

        mask_num_classes = int(num_classes // 6)
        gender_num_classes = int(num_classes // 9)
        age_num_classes = int(num_classes // 6)

        # pretrained model -> 각 모델의 마지막 fc layer 를 빼고 차원 수 맞춰주는 작업 필요
<<<<<<< HEAD
        # resnet = resnet101(pretrained=True)
        # efficientnet = efficientnet_b7(pretrained=True)
        mixer1 = timm.create_model("mixer_b16_224_miil_in21k", pretrained=True)
        mixer2 = timm.create_model("mixer_b16_224_miil_in21k", pretrained=True)
        # self.backbone1 = nn.Sequential(*list(resnet.children())[:-1])
        # self.backbone2 = nn.Sequential(*list(efficientnet.children())[:-1])
        self.backbone1 = nn.Sequential(*list(mixer1.children())[:-1])
        self.backbone2 = nn.Sequential(*list(mixer2.children())[:-1])
=======
        effvit = timm.create_model(
            "efficientvit_b3.r224_in1k", pretrained=True, features_only=True
        )
        efficientnet = efficientnet_b7(pretrained=True)
        self.backbone1 = nn.Sequential(*list(efficientnet.children())[:-1])
        self.backbone2 = effvit
>>>>>>> ea01c142

        # # Freeze pretrained weights
        # for param in self.features.parameters():
        #     param.requires_grad = False

        # three classifier
<<<<<<< HEAD
        # self.mask_classifier = nn.Sequential(
        #     nn.Linear(resnet.fc.in_features, 512),
        #     nn.LeakyReLU(0.1),
        #     nn.Dropout(),
        #     nn.Linear(512, mask_num_classes)
        # )

        self.mask_classifier = nn.Sequential(
            nn.Linear(150528, 512),
            nn.LeakyReLU(0.1),
            nn.Dropout(),
            nn.Linear(512, mask_num_classes),
        )

        self.gender_classifier = nn.Sequential(
            nn.Linear(150528, 512),
            nn.LeakyReLU(0.1),
            nn.Dropout(),
            nn.Linear(512, gender_num_classes),
        )

        self.age_classifier = nn.Sequential(
            nn.Linear(150528, 512),
            nn.LeakyReLU(0.1),
            nn.Dropout(),
            nn.Linear(512, age_num_classes),
=======
        self.mask_classifier = nn.Sequential(
            nn.Linear(2560, 512),
            nn.LeakyReLU(0.1),
            nn.Dropout(),
            nn.Linear(512, mask_num_classes),
        )

        self.gender_classifier = nn.Sequential(
            nn.Linear(2304, 2560, bias=False),
            nn.LayerNorm((2560,), 1e-05, elementwise_affine=True),
            nn.Hardswish(),
            nn.Dropout(p=0.0, inplace=False),
            nn.Linear(2560, gender_num_classes, bias=True),
        )

        self.age_classifier = nn.Sequential(
            nn.Linear(2304, 2560, bias=False),
            nn.LayerNorm((2560,), 1e-05, elementwise_affine=True),
            nn.Hardswish(),
            nn.Dropout(p=0.0, inplace=False),
            nn.Linear(2560, age_num_classes, bias=True),
        )

        self.initialize_weights(self.mask_classifier)
        self.initialize_weights(self.gender_classifier)
        self.initialize_weights(self.age_classifier)

    def forward(self, x):
        """
        1. Mask와 Gender 는 feature 를 공유하고, Age 는 따로 feature를 사용하여 클래스 별로 3개의 output 출력
        """
        # Feature extraction
        m_features = self.backbone1(x)
        m_features = m_features.view(m_features.size(0), -1)  # Flatten features

        ga_features = self.backbone2(x)
        # ga_features = ga_features.view(ga_features.size(0), -1)

        # Task-specific & Multi feature output
        mask_output = self.mask_classifier(m_features)

        gender_output = self.gender_classifier(ga_features)
        age_output = self.age_classifier(ga_features)

        return mask_output, gender_output, age_output

    def initialize_weights(self, model):
        """
        He 가중치 초기화
        """
        for m in model.modules():
            if isinstance(m, nn.Conv2d) or isinstance(m, nn.Linear):
                nn.init.kaiming_normal_(
                    m.weight, mode="fan_in", nonlinearity="leaky_relu"
                )
                if m.bias is not None:
                    m.bias.data.zero_()
            elif isinstance(m, nn.BatchNorm2d):
                m.weight.data.fill_(1)
                m.bias.data.zero_()


class EfficientNetViT(nn.Module):
    def __init__(self, num_classes):
        super(EfficientNetViT, self).__init__()

        """
        1. backbone 선택 후 classifier 차원 수 설정
        2. 모델의 output_dimension 은 num_classes 로 설정
        """

        mask_num_classes = int(num_classes // 6)
        gender_num_classes = int(num_classes // 9)
        age_num_classes = int(num_classes // 6)

        # pretrained model -> 각 모델의 마지막 fc layer 를 빼고 차원 수 맞춰주는 작업 필요
        effvit = timm.create_model(
            "efficientvit_b3.r224_in1k", pretrained=True, num_classes=0
        )
        efficientnet = efficientnet_b5(pretrained=True)
        self.backbone1 = nn.Sequential(*list(efficientnet.children())[:-1])
        self.backbone2 = effvit

        # # Freeze pretrained weights
        # for param in self.features.parameters():
        #     param.requires_grad = Falsev

        # three classifier
        self.mask_classifier = nn.Sequential(
            nn.Linear(2048, 512),
            nn.LeakyReLU(0.1),
            nn.Dropout(),
            nn.Linear(512, mask_num_classes),
        )

        self.gender_classifier = nn.Sequential(
            nn.Linear(2048, 512),
            nn.LeakyReLU(0.1),
            nn.Dropout(),
            nn.Linear(512, gender_num_classes),
        )

        self.age_classifier = nn.Sequential(
            nn.Linear(512, 256, bias=False),
            nn.LayerNorm((256,), 1e-05, elementwise_affine=True),
            nn.Hardswish(),
            nn.Dropout(p=0.0, inplace=False),
            nn.Linear(256, age_num_classes, bias=True),
>>>>>>> ea01c142
        )

        self.initialize_weights(self.mask_classifier)
        self.initialize_weights(self.gender_classifier)
        self.initialize_weights(self.age_classifier)

    def forward(self, x):
        """
        1. Mask와 Gender 는 feature 를 공유하고, Age 는 따로 feature를 사용하여 클래스 별로 3개의 output 출력
        """
        # Feature extraction
<<<<<<< HEAD
        m_features = self.backbone1(x)
        m_features = m_features.view(m_features.size(0), -1)  # Flatten features

        ga_features = self.backbone2(x)
        ga_features = ga_features.view(ga_features.size(0), -1)

        # Task-specific & Multi feature output
        mask_output = self.mask_classifier(m_features)

        gender_output = self.gender_classifier(ga_features)
        age_output = self.age_classifier(ga_features)

        return mask_output, gender_output, age_output

=======
        mg_features = self.backbone1(x)
        mg_features = mg_features.view(mg_features.size(0), -1)  # Flatten features

        a_features = self.backbone2(x)
        # ga_features = ga_features.view(ga_features.size(0), -1)

        # Task-specific & Multi feature output
        mask_output = self.mask_classifier(mg_features)
        gender_output = self.gender_classifier(mg_features)

        age_output = self.age_classifier(a_features)

        return mask_output, gender_output, age_output

    # def _try_squeeze(self, x: torch.Tensor) -> torch.Tensor:
    #     if x.dim() > 2:
    #         x = torch.flatten(x, start_dim=1)
    #     return x

    def initialize_weights(self, model):
        """
        He 가중치 초기화
        """
        for m in model.modules():
            if isinstance(m, nn.Conv2d) or isinstance(m, nn.Linear):
                nn.init.kaiming_normal_(
                    m.weight, mode="fan_in", nonlinearity="leaky_relu"
                )
                if m.bias is not None:
                    m.bias.data.zero_()
            elif isinstance(m, nn.BatchNorm2d):
                m.weight.data.fill_(1)
                m.bias.data.zero_()


class DualEfficientViT(nn.Module):
    def __init__(self, num_classes):
        super(DualEfficientViT, self).__init__()

        """
        1. backbone 선택 후 classifier 차원 수 설정
        2. 모델의 output_dimension 은 num_classes 로 설정
        """

        mask_num_classes = int(num_classes // 6)
        gender_num_classes = int(num_classes // 9)
        age_num_classes = int(num_classes // 6)

        # pretrained model -> 각 모델의 마지막 fc layer 를 빼고 차원 수 맞춰주는 작업 필요
        effvit1 = timm.create_model(
            "efficientvit_b3.r224_in1k", pretrained=True, num_classes=0
        )
        effvit2 = timm.create_model(
            "efficientvit_b3.r224_in1k", pretrained=True, num_classes=0
        )
        self.backbone1 = effvit1
        self.backbone2 = effvit2

        # # Freeze pretrained weights
        # for param in self.features.parameters():
        #     param.requires_grad = Falsev

        # three classifier
        self.mask_classifier = nn.Sequential(
            nn.Linear(512, 256, bias=False),
            nn.LayerNorm((256,), 1e-05, elementwise_affine=True),
            nn.Hardswish(),
            nn.Dropout(p=0.0, inplace=False),
            nn.Linear(256, mask_num_classes, bias=True),
        )

        self.gender_classifier = nn.Sequential(
            nn.Linear(512, 256, bias=False),
            nn.LayerNorm((256,), 1e-05, elementwise_affine=True),
            nn.Hardswish(),
            nn.Dropout(p=0.0, inplace=False),
            nn.Linear(256, gender_num_classes, bias=True),
        )

        self.age_classifier = nn.Sequential(
            nn.Linear(512, 256, bias=False),
            nn.LayerNorm((256,), 1e-05, elementwise_affine=True),
            nn.Hardswish(),
            nn.Dropout(p=0.0, inplace=False),
            nn.Linear(256, age_num_classes, bias=True),
        )

        self.initialize_weights(self.mask_classifier)
        self.initialize_weights(self.gender_classifier)
        self.initialize_weights(self.age_classifier)

    def forward(self, x):
        """
        1. Mask와 Gender 는 feature 를 공유하고, Age 는 따로 feature를 사용하여 클래스 별로 3개의 output 출력
        """
        # Feature extraction
        mg_features = self.backbone1(x)
        # mg_features = mg_features.view(mg_features.size(0), -1)  # Flatten features

        a_features = self.backbone2(x)
        # ga_features = ga_features.view(ga_features.size(0), -1)

        # Task-specific & Multi feature output
        mask_output = self.mask_classifier(mg_features)
        gender_output = self.gender_classifier(mg_features)

        age_output = self.age_classifier(a_features)

        return mask_output, gender_output, age_output

    # def _try_squeeze(self, x: torch.Tensor) -> torch.Tensor:
    #     if x.dim() > 2:
    #         x = torch.flatten(x, start_dim=1)
    #     return x

>>>>>>> ea01c142
    def initialize_weights(self, model):
        """
        He 가중치 초기화
        """
        for m in model.modules():
            if isinstance(m, nn.Conv2d) or isinstance(m, nn.Linear):
                nn.init.kaiming_normal_(
                    m.weight, mode="fan_in", nonlinearity="leaky_relu"
                )
                if m.bias is not None:
                    m.bias.data.zero_()
            elif isinstance(m, nn.BatchNorm2d):
                m.weight.data.fill_(1)
                m.bias.data.zero_()
<<<<<<< HEAD
            elif isinstance(m, nn.Linear):
                nn.init.kaiming_normal_(
                    m.weight, mode="fan_out", nonlinearity="leaky_relu"
                )
                m.bias.data.zero_()


class EfficientViT(nn.Module):
    def __init__(self, num_classes):
        super(EfficientViT, self).__init__()

        """
        1. backbone 선택 후 classifier 차원 수 설정
        2. 모델의 output_dimension 은 num_classes 로 설정
        """

        mask_num_classes = int(num_classes // 6)
        gender_num_classes = int(num_classes // 9)
        age_num_classes = int(num_classes // 6)

        # pretrained model -> 각 모델의 마지막 fc layer 를 빼고 차원 수 맞춰주는 작업 필요
        effvit = timm.create_model(
            "efficientvit_b3.r224_in1k", pretrained=True, features_only=True
        )
        efficientnet = efficientnet_b7(pretrained=True)
        self.backbone1 = nn.Sequential(*list(efficientnet.children())[:-1])
        self.backbone2 = effvit

        # # Freeze pretrained weights
        # for param in self.features.parameters():
        #     param.requires_grad = False

        # three classifier
        self.mask_classifier = nn.Sequential(
            nn.Linear(2560, 512),
            nn.LeakyReLU(0.1),
            nn.Dropout(),
            nn.Linear(512, mask_num_classes),
        )

        self.gender_classifier = nn.Sequential(
            nn.Linear(2304, 2560, bias=False),
            nn.LayerNorm((2560,), 1e-05, elementwise_affine=True),
            nn.Hardswish(),
            nn.Dropout(p=0.0, inplace=False),
            nn.Linear(2560, gender_num_classes, bias=True),
        )

        self.age_classifier = nn.Sequential(
            nn.Linear(2304, 2560, bias=False),
            nn.LayerNorm((2560,), 1e-05, elementwise_affine=True),
            nn.Hardswish(),
            nn.Dropout(p=0.0, inplace=False),
            nn.Linear(2560, age_num_classes, bias=True),
        )

        self.initialize_weights(self.mask_classifier)
        self.initialize_weights(self.gender_classifier)
        self.initialize_weights(self.age_classifier)

    def forward(self, x):
        """
        1. Mask와 Gender 는 feature 를 공유하고, Age 는 따로 feature를 사용하여 클래스 별로 3개의 output 출력
        """
        # Feature extraction
        m_features = self.backbone1(x)
        m_features = m_features.view(m_features.size(0), -1)  # Flatten features

        ga_features = self.backbone2(x)
        # ga_features = ga_features.view(ga_features.size(0), -1)

        # Task-specific & Multi feature output
        mask_output = self.mask_classifier(m_features)

        gender_output = self.gender_classifier(ga_features)
        age_output = self.age_classifier(ga_features)

        return mask_output, gender_output, age_output

    def initialize_weights(self, model):
        """
        He 가중치 초기화
        """
        for m in model.modules():
            if isinstance(m, nn.Conv2d) or isinstance(m, nn.Linear):
                nn.init.kaiming_normal_(
                    m.weight, mode="fan_in", nonlinearity="leaky_relu"
                )
                if m.bias is not None:
                    m.bias.data.zero_()
            elif isinstance(m, nn.BatchNorm2d):
                m.weight.data.fill_(1)
                m.bias.data.zero_()


class EfficientNetViT(nn.Module):
    def __init__(self, num_classes):
        super(EfficientNetViT, self).__init__()

        """
        1. backbone 선택 후 classifier 차원 수 설정
        2. 모델의 output_dimension 은 num_classes 로 설정
        """

        mask_num_classes = int(num_classes // 6)
        gender_num_classes = int(num_classes // 9)
        age_num_classes = int(num_classes // 6)

        # pretrained model -> 각 모델의 마지막 fc layer 를 빼고 차원 수 맞춰주는 작업 필요
        effvit = timm.create_model(
            "efficientvit_b3.r224_in1k", pretrained=True, num_classes=0
        )
        efficientnet = efficientnet_b5(pretrained=True)
        self.backbone1 = nn.Sequential(*list(efficientnet.children())[:-1])
        self.backbone2 = effvit

        # # Freeze pretrained weights
        # for param in self.features.parameters():
        #     param.requires_grad = Falsev

        # three classifier
        self.mask_classifier = nn.Sequential(
            nn.Linear(2048, 512),
            nn.LeakyReLU(0.1),
            nn.Dropout(),
            nn.Linear(512, mask_num_classes),
        )

        self.gender_classifier = nn.Sequential(
            nn.Linear(2048, 512),
            nn.LeakyReLU(0.1),
            nn.Dropout(),
            nn.Linear(512, gender_num_classes),
        )

        self.age_classifier = nn.Sequential(
            nn.Linear(512, 256, bias=False),
            nn.LayerNorm((256,), 1e-05, elementwise_affine=True),
            nn.Hardswish(),
            nn.Dropout(p=0.0, inplace=False),
            nn.Linear(256, age_num_classes, bias=True),
        )

        self.initialize_weights(self.mask_classifier)
        self.initialize_weights(self.gender_classifier)
        self.initialize_weights(self.age_classifier)

    def forward(self, x):
        """
        1. Mask와 Gender 는 feature 를 공유하고, Age 는 따로 feature를 사용하여 클래스 별로 3개의 output 출력
        """
        # Feature extraction
        mg_features = self.backbone1(x)
        mg_features = mg_features.view(mg_features.size(0), -1)  # Flatten features

        a_features = self.backbone2(x)
        # ga_features = ga_features.view(ga_features.size(0), -1)

        # Task-specific & Multi feature output
        mask_output = self.mask_classifier(mg_features)
        gender_output = self.gender_classifier(mg_features)

        age_output = self.age_classifier(a_features)

        return mask_output, gender_output, age_output

    # def _try_squeeze(self, x: torch.Tensor) -> torch.Tensor:
    #     if x.dim() > 2:
    #         x = torch.flatten(x, start_dim=1)
    #     return x

    def initialize_weights(self, model):
        """
        He 가중치 초기화
        """
        for m in model.modules():
            if isinstance(m, nn.Conv2d) or isinstance(m, nn.Linear):
                nn.init.kaiming_normal_(
                    m.weight, mode="fan_in", nonlinearity="leaky_relu"
                )
                if m.bias is not None:
                    m.bias.data.zero_()
            elif isinstance(m, nn.BatchNorm2d):
                m.weight.data.fill_(1)
                m.bias.data.zero_()


class DualEfficientViT(nn.Module):
    def __init__(self, num_classes):
        super(DualEfficientViT, self).__init__()

        """
        1. backbone 선택 후 classifier 차원 수 설정
        2. 모델의 output_dimension 은 num_classes 로 설정
        """

        mask_num_classes = int(num_classes // 6)
        gender_num_classes = int(num_classes // 9)
        age_num_classes = int(num_classes // 6)

        # pretrained model -> 각 모델의 마지막 fc layer 를 빼고 차원 수 맞춰주는 작업 필요
        effvit1 = timm.create_model(
            "efficientvit_b3.r224_in1k", pretrained=True, num_classes=0
        )
        effvit2 = timm.create_model(
            "efficientvit_b3.r224_in1k", pretrained=True, num_classes=0
        )
        self.backbone1 = effvit1
        self.backbone2 = effvit2

        # # Freeze pretrained weights
        # for param in self.features.parameters():
        #     param.requires_grad = Falsev

        # three classifier
        self.mask_classifier = nn.Sequential(
            nn.Linear(512, 256, bias=False),
            nn.LayerNorm((256,), 1e-05, elementwise_affine=True),
            nn.Hardswish(),
            nn.Dropout(p=0.0, inplace=False),
            nn.Linear(256, mask_num_classes, bias=True),
        )

        self.gender_classifier = nn.Sequential(
            nn.Linear(512, 256, bias=False),
            nn.LayerNorm((256,), 1e-05, elementwise_affine=True),
            nn.Hardswish(),
            nn.Dropout(p=0.0, inplace=False),
            nn.Linear(256, gender_num_classes, bias=True),
        )

        self.age_classifier = nn.Sequential(
            nn.Linear(512, 256, bias=False),
            nn.LayerNorm((256,), 1e-05, elementwise_affine=True),
            nn.Hardswish(),
            nn.Dropout(p=0.0, inplace=False),
            nn.Linear(256, age_num_classes, bias=True),
        )

        self.initialize_weights(self.mask_classifier)
        self.initialize_weights(self.gender_classifier)
        self.initialize_weights(self.age_classifier)

    def forward(self, x):
        """
        1. Mask와 Gender 는 feature 를 공유하고, Age 는 따로 feature를 사용하여 클래스 별로 3개의 output 출력
        """
        # Feature extraction
        mg_features = self.backbone1(x)
        # mg_features = mg_features.view(mg_features.size(0), -1)  # Flatten features

        a_features = self.backbone2(x)
        # ga_features = ga_features.view(ga_features.size(0), -1)

        # Task-specific & Multi feature output
        mask_output = self.mask_classifier(mg_features)
        gender_output = self.gender_classifier(mg_features)

        age_output = self.age_classifier(a_features)

        return mask_output, gender_output, age_output

    # def _try_squeeze(self, x: torch.Tensor) -> torch.Tensor:
    #     if x.dim() > 2:
    #         x = torch.flatten(x, start_dim=1)
    #     return x

    def initialize_weights(self, model):
        """
        He 가중치 초기화
        """
        for m in model.modules():
            if isinstance(m, nn.Conv2d) or isinstance(m, nn.Linear):
                nn.init.kaiming_normal_(
                    m.weight, mode="fan_in", nonlinearity="leaky_relu"
                )
                if m.bias is not None:
                    m.bias.data.zero_()
            elif isinstance(m, nn.BatchNorm2d):
                m.weight.data.fill_(1)
                m.bias.data.zero_()
=======
>>>>>>> ea01c142


class EfficientNetViT2(nn.Module):
    def __init__(self, num_classes):
        super().__init__()

        """
        1. backbone 선택 후 classifier 차원 수 설정
        2. 모델의 output_dimension 은 num_classes 로 설정
        """

        mask_num_classes = int(num_classes // 6)
        gender_num_classes = int(num_classes // 9)
        age_num_classes = int(num_classes // 6)

        # pretrained model -> 각 모델의 마지막 fc layer 를 빼고 차원 수 맞춰주는 작업 필요
        effvit = timm.create_model(
            "efficientvit_b3.r256_in1k", pretrained=True, num_classes=0
        )
        efficientnet = efficientnet_b4(pretrained=True)
        self.backbone1 = nn.Sequential(*list(efficientnet.children())[:-1])
        self.backbone2 = effvit

        # three classifier
        self.mask_classifier = nn.Sequential(
            nn.Linear(1792, 512),
            nn.LeakyReLU(0.1),
            nn.Dropout(),
            nn.Linear(512, mask_num_classes),
        )

        self.gender_classifier = nn.Sequential(
            nn.Linear(1792, 512),
            nn.LeakyReLU(0.1),
            nn.Dropout(),
            nn.Linear(512, gender_num_classes),
        )

        self.age_classifier = nn.Sequential(
            nn.Linear(512, 256, bias=False),
            nn.LayerNorm((256,), 1e-05, elementwise_affine=True),
            nn.Hardswish(),
            nn.Dropout(p=0.0, inplace=False),
            nn.Linear(256, age_num_classes, bias=True),
        )

        self.initialize_weights(self.mask_classifier)
        self.initialize_weights(self.gender_classifier)
        self.initialize_weights(self.age_classifier)

    def forward(self, x):
        """
        1. Mask와 Gender 는 feature 를 공유하고, Age 는 따로 feature를 사용하여 클래스 별로 3개의 output 출력
        """
        # Feature extraction
        mg_features = self.backbone1(x)
        mg_features = mg_features.view(mg_features.size(0), -1)  # Flatten features

        a_features = self.backbone2(x)
        # ga_features = ga_features.view(ga_features.size(0), -1)

        # Task-specific & Multi feature output
        mask_output = self.mask_classifier(mg_features)
        gender_output = self.gender_classifier(mg_features)

        age_output = self.age_classifier(a_features)

        return mask_output, gender_output, age_output

<<<<<<< HEAD
    # def _try_squeeze(self, x: torch.Tensor) -> torch.Tensor:
    #     if x.dim() > 2:
    #         x = torch.flatten(x, start_dim=1)
    #     return x

    def initialize_weights(self, model):
        """
        He 가중치 초기화
        """
        for m in model.modules():
            if isinstance(m, nn.Conv2d) or isinstance(m, nn.Linear):
                nn.init.kaiming_normal_(
                    m.weight, mode="fan_in", nonlinearity="leaky_relu"
                )
                if m.bias is not None:
                    m.bias.data.zero_()
            elif isinstance(m, nn.BatchNorm2d):
                m.weight.data.fill_(1)
                m.bias.data.zero_()


class DualEfficient(nn.Module):
    def __init__(self, num_classes):
        super().__init__()
        """
        1. backbone 선택 후 classifier 차원 수 설정
        2. 모델의 output_dimension 은 num_classes 로 설정
        """
        mask_num_classes = int(num_classes // 6)
        gender_num_classes = int(num_classes // 9)
        age_num_classes = int(num_classes // 6)
        # pretrained model -> 각 모델의 마지막 fc layer 를 빼고 차원 수 맞춰주는 작업 필요
        efficientnet1 = efficientnet_b5(pretrained=True)
        efficientnet2 = efficientnet_b5(pretrained=True)
        self.backbone1 = nn.Sequential(*list(efficientnet1.children())[:-1])
        self.backbone2 = nn.Sequential(*list(efficientnet2.children())[:-1])
        self.mask_classifier = nn.Sequential(
            nn.Linear(2048, 512),
            nn.LeakyReLU(0.1),
            nn.Dropout(0.4),
            nn.Linear(512, mask_num_classes),
        )
        self.gender_classifier = nn.Sequential(
            nn.Linear(2048, 512),
            nn.LeakyReLU(0.1),
            nn.Dropout(0.4),
            nn.Linear(512, gender_num_classes),
        )
        self.age_classifier = nn.Sequential(
            nn.Linear(2048, 512),
            nn.LeakyReLU(0.1),
            nn.Dropout(0.4),
            nn.Linear(512, age_num_classes),
        )
        self.initialize_weights(self.mask_classifier)
        self.initialize_weights(self.gender_classifier)
        self.initialize_weights(self.age_classifier)

    def forward(self, x):
        """
        1. Mask와 Gender 는 feature 를 공유하고, Age 는 따로 feature를 사용하여 클래스 별로 3개의 output 출력
        2. feature는 각각 Mask / Gender, Age
        """
        # Feature extraction
        m_features = self.backbone1(x)
        m_features = m_features.view(m_features.size(0), -1)  # Flatten features
        ga_features = self.backbone2(x)
        ga_features = ga_features.view(ga_features.size(0), -1)
        # Task-specific & Multi feature output
        mask_output = self.mask_classifier(m_features)
        gender_output = self.gender_classifier(ga_features)
        age_output = self.age_classifier(ga_features)
        return mask_output, gender_output, age_output

    def initialize_weights(self, model):
        """
        He 가중치 초기화
        """
        for m in model.modules():
            if isinstance(m, nn.Conv2d):
                init.xavier_uniform_(m.weight.data)
                if m.bias is not None:
                    m.bias.data.zero_()
            elif isinstance(m, nn.BatchNorm2d):
                m.weight.data.fill_(1)
                m.bias.data.zero_()
            elif isinstance(m, nn.Linear):
                nn.init.kaiming_normal_(
                    m.weight, mode="fan_out", nonlinearity="leaky_relu"
                )
                m.bias.data.zero_()


class EfficientNetViT_b5(nn.Module):
    def __init__(self, num_classes):
        super().__init__()
        """
        1. backbone 선택 후 classifier 차원 수 설정
        2. 모델의 output_dimension 은 num_classes 로 설정
        """
        mask_num_classes = int(num_classes // 6)
        gender_num_classes = int(num_classes // 9)
        age_num_classes = int(num_classes // 6)
        # pretrained model -> 각 모델의 마지막 fc layer 를 빼고 차원 수 맞춰주는 작업 필요
        effvit = timm.create_model(
            "efficientvit_b3.r224_in1k", pretrained=True, num_classes=0
        )
        efficientnet = efficientnet_b5(pretrained=True)
        self.backbone1 = nn.Sequential(*list(efficientnet.children())[:-1])
        self.backbone2 = effvit
        # # Freeze pretrained weights
        # for param in self.features.parameters():
        #     param.requires_grad = False
        # three classifier
        self.mask_classifier = nn.Sequential(
            nn.Linear(2048, 512),
            nn.LeakyReLU(0.1),
            nn.Dropout(),
            nn.Linear(512, mask_num_classes),
        )
        self.gender_classifier = nn.Sequential(
            nn.Linear(2048, 512),
            nn.LeakyReLU(0.1),
            nn.Dropout(),
            nn.Linear(512, gender_num_classes),
        )
        self.age_classifier = nn.Sequential(
            nn.Linear(512, 256),
            nn.LeakyReLU(0.1),
            nn.Dropout(),
            nn.Linear(256, age_num_classes),
        )
        self.initialize_weights(self.mask_classifier)
        self.initialize_weights(self.gender_classifier)
        self.initialize_weights(self.age_classifier)

    def forward(self, x):
        """
        1. Mask와 Gender 는 feature 를 공유하고, Age 는 따로 feature를 사용하여 클래스 별로 3개의 output 출력
        """
        # Feature extraction
        mg_features = self.backbone1(x)
        mg_features = mg_features.view(mg_features.size(0), -1)  # Flatten features
        a_features = self.backbone2(x)
        # ga_features = ga_features.view(ga_features.size(0), -1)
        # Task-specific & Multi feature output
        mask_output = self.mask_classifier(mg_features)
        gender_output = self.gender_classifier(mg_features)
        age_output = self.age_classifier(a_features)
        return mask_output, gender_output, age_output

    # def _try_squeeze(self, x: torch.Tensor) -> torch.Tensor:
    #     if x.dim() > 2:
    #         x = torch.flatten(x, start_dim=1)
    #     return x
=======
>>>>>>> ea01c142
    def initialize_weights(self, model):
        """
        He 가중치 초기화
        """
        for m in model.modules():
            if isinstance(m, nn.Conv2d) or isinstance(m, nn.Linear):
                nn.init.kaiming_normal_(
                    m.weight, mode="fan_in", nonlinearity="leaky_relu"
                )
                if m.bias is not None:
                    m.bias.data.zero_()
            elif isinstance(m, nn.BatchNorm2d):
                m.weight.data.fill_(1)
                m.bias.data.zero_()<|MERGE_RESOLUTION|>--- conflicted
+++ resolved
@@ -347,17 +347,6 @@
 
         self.gender_classifier = nn.Sequential(
             nn.Linear(2560, 512),
-<<<<<<< HEAD
-            nn.LeakyReLU(0.1),
-            nn.Dropout(),
-            nn.Linear(512, gender_num_classes),
-        )
-
-        self.age_classifier = nn.Sequential(
-            nn.Linear(2560, 512),
-            nn.LeakyReLU(0.1),
-            nn.Dropout(),
-=======
             nn.LeakyReLU(0.1),
             nn.Dropout(),
             nn.Linear(512, gender_num_classes),
@@ -466,7 +455,6 @@
             nn.Linear(150528, 512),
             nn.LeakyReLU(0.1),
             nn.Dropout(),
->>>>>>> ea01c142
             nn.Linear(512, age_num_classes),
         )
 
@@ -477,10 +465,6 @@
     def forward(self, x):
         """
         1. Mask와 Gender 는 feature 를 공유하고, Age 는 따로 feature를 사용하여 클래스 별로 3개의 output 출력
-<<<<<<< HEAD
-        2. feature는 각각 Mask / Gender, Age
-=======
->>>>>>> ea01c142
         """
         # Feature extraction
         m_features = self.backbone1(x)
@@ -516,15 +500,9 @@
                 m.bias.data.zero_()
 
 
-<<<<<<< HEAD
-class Mixer(nn.Module):
-    def __init__(self, num_classes):
-        super(Mixer, self).__init__()
-=======
 class EfficientViT(nn.Module):
     def __init__(self, num_classes):
         super(EfficientViT, self).__init__()
->>>>>>> ea01c142
 
         """
         1. backbone 선택 후 classifier 차원 수 설정
@@ -536,57 +514,18 @@
         age_num_classes = int(num_classes // 6)
 
         # pretrained model -> 각 모델의 마지막 fc layer 를 빼고 차원 수 맞춰주는 작업 필요
-<<<<<<< HEAD
-        # resnet = resnet101(pretrained=True)
-        # efficientnet = efficientnet_b7(pretrained=True)
-        mixer1 = timm.create_model("mixer_b16_224_miil_in21k", pretrained=True)
-        mixer2 = timm.create_model("mixer_b16_224_miil_in21k", pretrained=True)
-        # self.backbone1 = nn.Sequential(*list(resnet.children())[:-1])
-        # self.backbone2 = nn.Sequential(*list(efficientnet.children())[:-1])
-        self.backbone1 = nn.Sequential(*list(mixer1.children())[:-1])
-        self.backbone2 = nn.Sequential(*list(mixer2.children())[:-1])
-=======
         effvit = timm.create_model(
             "efficientvit_b3.r224_in1k", pretrained=True, features_only=True
         )
         efficientnet = efficientnet_b7(pretrained=True)
         self.backbone1 = nn.Sequential(*list(efficientnet.children())[:-1])
         self.backbone2 = effvit
->>>>>>> ea01c142
 
         # # Freeze pretrained weights
         # for param in self.features.parameters():
         #     param.requires_grad = False
 
         # three classifier
-<<<<<<< HEAD
-        # self.mask_classifier = nn.Sequential(
-        #     nn.Linear(resnet.fc.in_features, 512),
-        #     nn.LeakyReLU(0.1),
-        #     nn.Dropout(),
-        #     nn.Linear(512, mask_num_classes)
-        # )
-
-        self.mask_classifier = nn.Sequential(
-            nn.Linear(150528, 512),
-            nn.LeakyReLU(0.1),
-            nn.Dropout(),
-            nn.Linear(512, mask_num_classes),
-        )
-
-        self.gender_classifier = nn.Sequential(
-            nn.Linear(150528, 512),
-            nn.LeakyReLU(0.1),
-            nn.Dropout(),
-            nn.Linear(512, gender_num_classes),
-        )
-
-        self.age_classifier = nn.Sequential(
-            nn.Linear(150528, 512),
-            nn.LeakyReLU(0.1),
-            nn.Dropout(),
-            nn.Linear(512, age_num_classes),
-=======
         self.mask_classifier = nn.Sequential(
             nn.Linear(2560, 512),
             nn.LeakyReLU(0.1),
@@ -695,7 +634,6 @@
             nn.Hardswish(),
             nn.Dropout(p=0.0, inplace=False),
             nn.Linear(256, age_num_classes, bias=True),
->>>>>>> ea01c142
         )
 
         self.initialize_weights(self.mask_classifier)
@@ -707,22 +645,6 @@
         1. Mask와 Gender 는 feature 를 공유하고, Age 는 따로 feature를 사용하여 클래스 별로 3개의 output 출력
         """
         # Feature extraction
-<<<<<<< HEAD
-        m_features = self.backbone1(x)
-        m_features = m_features.view(m_features.size(0), -1)  # Flatten features
-
-        ga_features = self.backbone2(x)
-        ga_features = ga_features.view(ga_features.size(0), -1)
-
-        # Task-specific & Multi feature output
-        mask_output = self.mask_classifier(m_features)
-
-        gender_output = self.gender_classifier(ga_features)
-        age_output = self.age_classifier(ga_features)
-
-        return mask_output, gender_output, age_output
-
-=======
         mg_features = self.backbone1(x)
         mg_features = mg_features.view(mg_features.size(0), -1)  # Flatten features
 
@@ -838,7 +760,6 @@
     #         x = torch.flatten(x, start_dim=1)
     #     return x
 
->>>>>>> ea01c142
     def initialize_weights(self, model):
         """
         He 가중치 초기화
@@ -853,17 +774,11 @@
             elif isinstance(m, nn.BatchNorm2d):
                 m.weight.data.fill_(1)
                 m.bias.data.zero_()
-<<<<<<< HEAD
-            elif isinstance(m, nn.Linear):
-                nn.init.kaiming_normal_(
-                    m.weight, mode="fan_out", nonlinearity="leaky_relu"
-                )
-                m.bias.data.zero_()
-
-
-class EfficientViT(nn.Module):
-    def __init__(self, num_classes):
-        super(EfficientViT, self).__init__()
+
+
+class EfficientNetViT2(nn.Module):
+    def __init__(self, num_classes):
+        super().__init__()
 
         """
         1. backbone 선택 후 classifier 차원 수 설정
@@ -876,114 +791,22 @@
 
         # pretrained model -> 각 모델의 마지막 fc layer 를 빼고 차원 수 맞춰주는 작업 필요
         effvit = timm.create_model(
-            "efficientvit_b3.r224_in1k", pretrained=True, features_only=True
-        )
-        efficientnet = efficientnet_b7(pretrained=True)
+            "efficientvit_b3.r256_in1k", pretrained=True, num_classes=0
+        )
+        efficientnet = efficientnet_b4(pretrained=True)
         self.backbone1 = nn.Sequential(*list(efficientnet.children())[:-1])
         self.backbone2 = effvit
 
-        # # Freeze pretrained weights
-        # for param in self.features.parameters():
-        #     param.requires_grad = False
-
         # three classifier
         self.mask_classifier = nn.Sequential(
-            nn.Linear(2560, 512),
+            nn.Linear(1792, 512),
             nn.LeakyReLU(0.1),
             nn.Dropout(),
             nn.Linear(512, mask_num_classes),
         )
 
         self.gender_classifier = nn.Sequential(
-            nn.Linear(2304, 2560, bias=False),
-            nn.LayerNorm((2560,), 1e-05, elementwise_affine=True),
-            nn.Hardswish(),
-            nn.Dropout(p=0.0, inplace=False),
-            nn.Linear(2560, gender_num_classes, bias=True),
-        )
-
-        self.age_classifier = nn.Sequential(
-            nn.Linear(2304, 2560, bias=False),
-            nn.LayerNorm((2560,), 1e-05, elementwise_affine=True),
-            nn.Hardswish(),
-            nn.Dropout(p=0.0, inplace=False),
-            nn.Linear(2560, age_num_classes, bias=True),
-        )
-
-        self.initialize_weights(self.mask_classifier)
-        self.initialize_weights(self.gender_classifier)
-        self.initialize_weights(self.age_classifier)
-
-    def forward(self, x):
-        """
-        1. Mask와 Gender 는 feature 를 공유하고, Age 는 따로 feature를 사용하여 클래스 별로 3개의 output 출력
-        """
-        # Feature extraction
-        m_features = self.backbone1(x)
-        m_features = m_features.view(m_features.size(0), -1)  # Flatten features
-
-        ga_features = self.backbone2(x)
-        # ga_features = ga_features.view(ga_features.size(0), -1)
-
-        # Task-specific & Multi feature output
-        mask_output = self.mask_classifier(m_features)
-
-        gender_output = self.gender_classifier(ga_features)
-        age_output = self.age_classifier(ga_features)
-
-        return mask_output, gender_output, age_output
-
-    def initialize_weights(self, model):
-        """
-        He 가중치 초기화
-        """
-        for m in model.modules():
-            if isinstance(m, nn.Conv2d) or isinstance(m, nn.Linear):
-                nn.init.kaiming_normal_(
-                    m.weight, mode="fan_in", nonlinearity="leaky_relu"
-                )
-                if m.bias is not None:
-                    m.bias.data.zero_()
-            elif isinstance(m, nn.BatchNorm2d):
-                m.weight.data.fill_(1)
-                m.bias.data.zero_()
-
-
-class EfficientNetViT(nn.Module):
-    def __init__(self, num_classes):
-        super(EfficientNetViT, self).__init__()
-
-        """
-        1. backbone 선택 후 classifier 차원 수 설정
-        2. 모델의 output_dimension 은 num_classes 로 설정
-        """
-
-        mask_num_classes = int(num_classes // 6)
-        gender_num_classes = int(num_classes // 9)
-        age_num_classes = int(num_classes // 6)
-
-        # pretrained model -> 각 모델의 마지막 fc layer 를 빼고 차원 수 맞춰주는 작업 필요
-        effvit = timm.create_model(
-            "efficientvit_b3.r224_in1k", pretrained=True, num_classes=0
-        )
-        efficientnet = efficientnet_b5(pretrained=True)
-        self.backbone1 = nn.Sequential(*list(efficientnet.children())[:-1])
-        self.backbone2 = effvit
-
-        # # Freeze pretrained weights
-        # for param in self.features.parameters():
-        #     param.requires_grad = Falsev
-
-        # three classifier
-        self.mask_classifier = nn.Sequential(
-            nn.Linear(2048, 512),
-            nn.LeakyReLU(0.1),
-            nn.Dropout(),
-            nn.Linear(512, mask_num_classes),
-        )
-
-        self.gender_classifier = nn.Sequential(
-            nn.Linear(2048, 512),
+            nn.Linear(1792, 512),
             nn.LeakyReLU(0.1),
             nn.Dropout(),
             nn.Linear(512, gender_num_classes),
@@ -1020,193 +843,6 @@
 
         return mask_output, gender_output, age_output
 
-    # def _try_squeeze(self, x: torch.Tensor) -> torch.Tensor:
-    #     if x.dim() > 2:
-    #         x = torch.flatten(x, start_dim=1)
-    #     return x
-
-    def initialize_weights(self, model):
-        """
-        He 가중치 초기화
-        """
-        for m in model.modules():
-            if isinstance(m, nn.Conv2d) or isinstance(m, nn.Linear):
-                nn.init.kaiming_normal_(
-                    m.weight, mode="fan_in", nonlinearity="leaky_relu"
-                )
-                if m.bias is not None:
-                    m.bias.data.zero_()
-            elif isinstance(m, nn.BatchNorm2d):
-                m.weight.data.fill_(1)
-                m.bias.data.zero_()
-
-
-class DualEfficientViT(nn.Module):
-    def __init__(self, num_classes):
-        super(DualEfficientViT, self).__init__()
-
-        """
-        1. backbone 선택 후 classifier 차원 수 설정
-        2. 모델의 output_dimension 은 num_classes 로 설정
-        """
-
-        mask_num_classes = int(num_classes // 6)
-        gender_num_classes = int(num_classes // 9)
-        age_num_classes = int(num_classes // 6)
-
-        # pretrained model -> 각 모델의 마지막 fc layer 를 빼고 차원 수 맞춰주는 작업 필요
-        effvit1 = timm.create_model(
-            "efficientvit_b3.r224_in1k", pretrained=True, num_classes=0
-        )
-        effvit2 = timm.create_model(
-            "efficientvit_b3.r224_in1k", pretrained=True, num_classes=0
-        )
-        self.backbone1 = effvit1
-        self.backbone2 = effvit2
-
-        # # Freeze pretrained weights
-        # for param in self.features.parameters():
-        #     param.requires_grad = Falsev
-
-        # three classifier
-        self.mask_classifier = nn.Sequential(
-            nn.Linear(512, 256, bias=False),
-            nn.LayerNorm((256,), 1e-05, elementwise_affine=True),
-            nn.Hardswish(),
-            nn.Dropout(p=0.0, inplace=False),
-            nn.Linear(256, mask_num_classes, bias=True),
-        )
-
-        self.gender_classifier = nn.Sequential(
-            nn.Linear(512, 256, bias=False),
-            nn.LayerNorm((256,), 1e-05, elementwise_affine=True),
-            nn.Hardswish(),
-            nn.Dropout(p=0.0, inplace=False),
-            nn.Linear(256, gender_num_classes, bias=True),
-        )
-
-        self.age_classifier = nn.Sequential(
-            nn.Linear(512, 256, bias=False),
-            nn.LayerNorm((256,), 1e-05, elementwise_affine=True),
-            nn.Hardswish(),
-            nn.Dropout(p=0.0, inplace=False),
-            nn.Linear(256, age_num_classes, bias=True),
-        )
-
-        self.initialize_weights(self.mask_classifier)
-        self.initialize_weights(self.gender_classifier)
-        self.initialize_weights(self.age_classifier)
-
-    def forward(self, x):
-        """
-        1. Mask와 Gender 는 feature 를 공유하고, Age 는 따로 feature를 사용하여 클래스 별로 3개의 output 출력
-        """
-        # Feature extraction
-        mg_features = self.backbone1(x)
-        # mg_features = mg_features.view(mg_features.size(0), -1)  # Flatten features
-
-        a_features = self.backbone2(x)
-        # ga_features = ga_features.view(ga_features.size(0), -1)
-
-        # Task-specific & Multi feature output
-        mask_output = self.mask_classifier(mg_features)
-        gender_output = self.gender_classifier(mg_features)
-
-        age_output = self.age_classifier(a_features)
-
-        return mask_output, gender_output, age_output
-
-    # def _try_squeeze(self, x: torch.Tensor) -> torch.Tensor:
-    #     if x.dim() > 2:
-    #         x = torch.flatten(x, start_dim=1)
-    #     return x
-
-    def initialize_weights(self, model):
-        """
-        He 가중치 초기화
-        """
-        for m in model.modules():
-            if isinstance(m, nn.Conv2d) or isinstance(m, nn.Linear):
-                nn.init.kaiming_normal_(
-                    m.weight, mode="fan_in", nonlinearity="leaky_relu"
-                )
-                if m.bias is not None:
-                    m.bias.data.zero_()
-            elif isinstance(m, nn.BatchNorm2d):
-                m.weight.data.fill_(1)
-                m.bias.data.zero_()
-=======
->>>>>>> ea01c142
-
-
-class EfficientNetViT2(nn.Module):
-    def __init__(self, num_classes):
-        super().__init__()
-
-        """
-        1. backbone 선택 후 classifier 차원 수 설정
-        2. 모델의 output_dimension 은 num_classes 로 설정
-        """
-
-        mask_num_classes = int(num_classes // 6)
-        gender_num_classes = int(num_classes // 9)
-        age_num_classes = int(num_classes // 6)
-
-        # pretrained model -> 각 모델의 마지막 fc layer 를 빼고 차원 수 맞춰주는 작업 필요
-        effvit = timm.create_model(
-            "efficientvit_b3.r256_in1k", pretrained=True, num_classes=0
-        )
-        efficientnet = efficientnet_b4(pretrained=True)
-        self.backbone1 = nn.Sequential(*list(efficientnet.children())[:-1])
-        self.backbone2 = effvit
-
-        # three classifier
-        self.mask_classifier = nn.Sequential(
-            nn.Linear(1792, 512),
-            nn.LeakyReLU(0.1),
-            nn.Dropout(),
-            nn.Linear(512, mask_num_classes),
-        )
-
-        self.gender_classifier = nn.Sequential(
-            nn.Linear(1792, 512),
-            nn.LeakyReLU(0.1),
-            nn.Dropout(),
-            nn.Linear(512, gender_num_classes),
-        )
-
-        self.age_classifier = nn.Sequential(
-            nn.Linear(512, 256, bias=False),
-            nn.LayerNorm((256,), 1e-05, elementwise_affine=True),
-            nn.Hardswish(),
-            nn.Dropout(p=0.0, inplace=False),
-            nn.Linear(256, age_num_classes, bias=True),
-        )
-
-        self.initialize_weights(self.mask_classifier)
-        self.initialize_weights(self.gender_classifier)
-        self.initialize_weights(self.age_classifier)
-
-    def forward(self, x):
-        """
-        1. Mask와 Gender 는 feature 를 공유하고, Age 는 따로 feature를 사용하여 클래스 별로 3개의 output 출력
-        """
-        # Feature extraction
-        mg_features = self.backbone1(x)
-        mg_features = mg_features.view(mg_features.size(0), -1)  # Flatten features
-
-        a_features = self.backbone2(x)
-        # ga_features = ga_features.view(ga_features.size(0), -1)
-
-        # Task-specific & Multi feature output
-        mask_output = self.mask_classifier(mg_features)
-        gender_output = self.gender_classifier(mg_features)
-
-        age_output = self.age_classifier(a_features)
-
-        return mask_output, gender_output, age_output
-
-<<<<<<< HEAD
     # def _try_squeeze(self, x: torch.Tensor) -> torch.Tensor:
     #     if x.dim() > 2:
     #         x = torch.flatten(x, start_dim=1)
@@ -1279,6 +915,7 @@
         mask_output = self.mask_classifier(m_features)
         gender_output = self.gender_classifier(ga_features)
         age_output = self.age_classifier(ga_features)
+
         return mask_output, gender_output, age_output
 
     def initialize_weights(self, model):
@@ -1286,8 +923,10 @@
         He 가중치 초기화
         """
         for m in model.modules():
-            if isinstance(m, nn.Conv2d):
-                init.xavier_uniform_(m.weight.data)
+            if isinstance(m, nn.Conv2d) or isinstance(m, nn.Linear):
+                nn.init.kaiming_normal_(
+                    m.weight, mode="fan_in", nonlinearity="leaky_relu"
+                )
                 if m.bias is not None:
                     m.bias.data.zero_()
             elif isinstance(m, nn.BatchNorm2d):
@@ -1362,8 +1001,6 @@
     #     if x.dim() > 2:
     #         x = torch.flatten(x, start_dim=1)
     #     return x
-=======
->>>>>>> ea01c142
     def initialize_weights(self, model):
         """
         He 가중치 초기화
