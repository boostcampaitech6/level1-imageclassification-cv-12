import torch.nn as nn
import torch.nn.functional as F
import torch.nn.init as init
from torchvision.models import *

import timm


class BaseModel(nn.Module):
    """
    기본적인 컨볼루션 신경망 모델
    """

    def __init__(self, num_classes):
        """
        모델의 레이어 초기화

        Args:
            num_classes (int): 출력 레이어의 뉴런 수
        """
        super().__init__()

        self.conv1 = nn.Conv2d(3, 32, kernel_size=7, stride=1)
        self.conv2 = nn.Conv2d(32, 64, kernel_size=3, stride=1)
        self.conv3 = nn.Conv2d(64, 128, kernel_size=3, stride=1)
        self.dropout1 = nn.Dropout(0.25)
        self.dropout2 = nn.Dropout(0.25)
        self.avgpool = nn.AdaptiveAvgPool2d((1, 1))
        self.fc = nn.Linear(128, num_classes)

    def forward(self, x):
        """
        Args:
            x (torch.Tensor): 입력 이미지 텐서

        Returns:
            x (torch.Tensor): num_classes 크기의 출력 텐서
        """
        x = self.conv1(x)
        x = F.relu(x)

        x = self.conv2(x)
        x = F.relu(x)
        x = F.max_pool2d(x, 2)
        x = self.dropout1(x)

        x = self.conv3(x)
        x = F.relu(x)
        x = F.max_pool2d(x, 2)
        x = self.dropout2(x)

        x = self.avgpool(x)
        x = x.view(-1, 128)
        return self.fc(x)


# Custom Model Template
class MultiLabelModel(nn.Module):
    def __init__(self, num_classes):
        super(MultiLabelModel, self).__init__()

        """
        1. backbone 선택 후 classifier 차원 수 설정
        2. 모델의 output_dimension 은 num_classes 로 설정
        """

        mask_num_classes = int(num_classes // 6)
        gender_num_classes = int(num_classes // 9)
        age_num_classes = int(num_classes // 6)

        # pretrained model -> 각 모델의 마지막 fc layer 를 빼고 차원 수 맞춰주는 작업 필요
        resnet = resnet101(pretrained=True)
        efficientnet = efficientnet_b7(pretrained=True)
        self.features = nn.Sequential(*list(efficientnet.children())[:-1])

        # # Freeze pretrained weights
        # for param in self.features.parameters():
        #     param.requires_grad = False

        # three classifier
        self.mask_classifier = nn.Sequential(
            nn.Linear(2560, 1024),
            nn.LeakyReLU(0.1),
            nn.Dropout(),
            nn.Linear(1024, 512),
            nn.LeakyReLU(0.1),
            nn.Dropout(),
            nn.Linear(512, mask_num_classes),
        )

        self.gender_classifier = nn.Sequential(
            nn.Linear(2560, 1024),
            nn.LeakyReLU(0.1),
            nn.Dropout(),
            nn.Linear(1024, 512),
            nn.LeakyReLU(0.1),
            nn.Dropout(),
            nn.Linear(512, gender_num_classes),
        )

        self.age_classifier = nn.Sequential(
            nn.Linear(2560, 1024),
            nn.LeakyReLU(0.1),
            nn.Dropout(),
            nn.Linear(1024, 512),
            nn.LeakyReLU(0.1),
            nn.Dropout(),
            nn.Linear(512, age_num_classes),
        )

        self.initialize_weights(self.mask_classifier)
        self.initialize_weights(self.gender_classifier)
        self.initialize_weights(self.age_classifier)

    def forward(self, x):
        """
        1. 클래스 별로 3개의 output 출력
        """
        # Feature extraction
        features = self.features(x)
        features = features.view(features.size(0), -1)  # Flatten features

        # Task-specific output
        mask_output = self.mask_classifier(features)
        gender_output = self.gender_classifier(features)
        age_output = self.age_classifier(features)

        return mask_output, gender_output, age_output

    def initialize_weights(self, model):
        """
        He 가중치 초기화
        """
        for m in model.modules():
            if isinstance(m, nn.Conv2d):
                init.xavier_uniform_(m.weight.data)
                if m.bias is not None:
                    m.bias.data.zero_()
            elif isinstance(m, nn.BatchNorm2d):
                m.weight.data.fill_(1)
                m.bias.data.zero_()
            elif isinstance(m, nn.Linear):
                nn.init.kaiming_normal_(m.weight, mode="fan_out", nonlinearity="leaky_relu")
                m.bias.data.zero_()


class MFEfficientResNet(nn.Module):
    def __init__(self, num_classes):
        super(MFEfficientResNet, self).__init__()

        """
        1. backbone 선택 후 classifier 차원 수 설정
        2. 모델의 output_dimension 은 num_classes 로 설정
        """

        mask_num_classes = int(num_classes // 6)
        gender_num_classes = int(num_classes // 9)
        age_num_classes = int(num_classes // 6)

        # pretrained model -> 각 모델의 마지막 fc layer 를 빼고 차원 수 맞춰주는 작업 필요
        resnet = resnet101(pretrained=True)
        efficientnet = efficientnet_b7(pretrained=True)
        self.backbone1 = nn.Sequential(*list(resnet.children())[:-1])
        self.backbone2 = nn.Sequential(*list(efficientnet.children())[:-1])

        # # Freeze pretrained weights
        # for param in self.features.parameters():
        #     param.requires_grad = False

        self.mask_classifier = nn.Sequential(
            nn.Linear(resnet.fc.in_features, 512),
            nn.LeakyReLU(0.1),
            nn.Dropout(),
            nn.Linear(512, mask_num_classes),
        )

        self.gender_classifier = nn.Sequential(
            nn.Linear(2560, 512), nn.LeakyReLU(0.1), nn.Dropout(), nn.Linear(512, gender_num_classes)
        )

        self.age_classifier = nn.Sequential(
<<<<<<< HEAD
            nn.Linear(2560, 1024),
            nn.LeakyReLU(0.1),
            nn.Dropout(),
            nn.Linear(1024, 512),
            nn.LeakyReLU(0.1),
            nn.Dropout(),
            nn.Linear(512, age_num_classes)
        )

        self.initialize_weights(self.mask_classifier)
        self.initialize_weights(self.gender_classifier)
        self.initialize_weights(self.age_classifier)
    
    def forward(self, x):
        """
        1. Mask와 Gender 는 feature 를 공유하고, Age 는 따로 feature를 사용하여 클래스 별로 3개의 output 출력
        2. feature는 각각 Mask / Gender, Age
        """
        # Feature extraction
        m_features = self.backbone1(x)
        m_features = m_features.view(m_features.size(0), -1)  # Flatten features
        
        ga_features = self.backbone2(x)
        ga_features = ga_features.view(ga_features.size(0), -1)

        # Task-specific & Multi feature output
        mask_output = self.mask_classifier(m_features)
        
        gender_output = self.gender_classifier(ga_features)
        age_output = self.age_classifier(ga_features)


        return mask_output, gender_output, age_output
    
    def initialize_weights(self, model):
        """
        He 가중치 초기화
        """
        for m in model.modules():
            if isinstance(m, nn.Conv2d):
                init.xavier_uniform_(m.weight.data)
                if m.bias is not None:
                    m.bias.data.zero_()
            elif isinstance(m, nn.BatchNorm2d):
                m.weight.data.fill_(1)
                m.bias.data.zero_()
            elif isinstance(m, nn.Linear):
                nn.init.kaiming_normal_(m.weight, mode='fan_out', nonlinearity='leaky_relu')
                m.bias.data.zero_()
                
                
class MFEfficient(nn.Module):
    def __init__(self, num_classes):
        super(MFEfficientResNet, self).__init__()

        """
        1. backbone 선택 후 classifier 차원 수 설정
        2. 모델의 output_dimension 은 num_classes 로 설정
        """
        
        mask_num_classes = int(num_classes // 6)
        gender_num_classes = int(num_classes // 9)
        age_num_classes = int(num_classes // 6)
        
        # pretrained model -> 각 모델의 마지막 fc layer 를 빼고 차원 수 맞춰주는 작업 필요
        efficientnet1 = efficientnet_b7(pretrained=True)
        efficientnet2 = efficientnet_b7(pretrained=True)
        self.backbone1 = nn.Sequential(*list(efficientnet1.children())[:-1])
        self.backbone2 = nn.Sequential(*list(efficientnet2.children())[:-1])
        
        # # Freeze pretrained weights
        # for param in self.features.parameters():
        #     param.requires_grad = False
        
        self.mask_classifier = nn.Sequential(
            nn.Linear(2560, 512),
            nn.LeakyReLU(0.1),
            nn.Dropout(),
            nn.Linear(512, mask_num_classes)
        )
        
        self.gender_classifier = nn.Sequential(
            nn.Linear(2560, 512),
            nn.LeakyReLU(0.1),
            nn.Dropout(),
            nn.Linear(512, gender_num_classes)
        )

        self.age_classifier = nn.Sequential(
            nn.Linear(2560, 1024),
            nn.LeakyReLU(0.1),
            nn.Dropout(),
            nn.Linear(512, age_num_classes)
=======
            nn.Linear(2560, 512), nn.LeakyReLU(0.1), nn.Dropout(), nn.Linear(512, age_num_classes)
>>>>>>> da0f95bb
        )

        self.initialize_weights(self.mask_classifier)
        self.initialize_weights(self.gender_classifier)
        self.initialize_weights(self.age_classifier)

    def forward(self, x):
        """
        1. Mask와 Gender 는 feature 를 공유하고, Age 는 따로 feature를 사용하여 클래스 별로 3개의 output 출력
        2. feature는 각각 Mask / Gender, Age
        """
        # Feature extraction
        m_features = self.backbone1(x)
        m_features = m_features.view(m_features.size(0), -1)  # Flatten features

        ga_features = self.backbone2(x)
        ga_features = ga_features.view(ga_features.size(0), -1)

        # Task-specific & Multi feature output
        mask_output = self.mask_classifier(m_features)

        gender_output = self.gender_classifier(ga_features)
        age_output = self.age_classifier(ga_features)

        return mask_output, gender_output, age_output

    def initialize_weights(self, model):
        """
        He 가중치 초기화
        """
        for m in model.modules():
            if isinstance(m, nn.Conv2d):
                init.xavier_uniform_(m.weight.data)
                if m.bias is not None:
                    m.bias.data.zero_()
            elif isinstance(m, nn.BatchNorm2d):
                m.weight.data.fill_(1)
                m.bias.data.zero_()
            elif isinstance(m, nn.Linear):
                nn.init.kaiming_normal_(m.weight, mode="fan_out", nonlinearity="leaky_relu")
                m.bias.data.zero_()


class MFEfficient(nn.Module):
    def __init__(self, num_classes):
        super(MFEfficientResNet, self).__init__()

        """
        1. backbone 선택 후 classifier 차원 수 설정
        2. 모델의 output_dimension 은 num_classes 로 설정
        """

        mask_num_classes = int(num_classes // 6)
        gender_num_classes = int(num_classes // 9)
        age_num_classes = int(num_classes // 6)

        # pretrained model -> 각 모델의 마지막 fc layer 를 빼고 차원 수 맞춰주는 작업 필요
        efficientnet1 = efficientnet_b7(pretrained=True)
        efficientnet2 = efficientnet_b7(pretrained=True)
        self.backbone1 = nn.Sequential(*list(efficientnet1.children())[:-1])
        self.backbone2 = nn.Sequential(*list(efficientnet2.children())[:-1])

        # # Freeze pretrained weights
        # for param in self.features.parameters():
        #     param.requires_grad = False

        self.mask_classifier = nn.Sequential(
            nn.Linear(2560, 512), nn.LeakyReLU(0.1), nn.Dropout(), nn.Linear(512, mask_num_classes)
        )

        self.gender_classifier = nn.Sequential(
            nn.Linear(2560, 512), nn.LeakyReLU(0.1), nn.Dropout(), nn.Linear(512, gender_num_classes)
        )

        self.age_classifier = nn.Sequential(
            nn.Linear(2560, 1024), nn.LeakyReLU(0.1), nn.Dropout(), nn.Linear(512, age_num_classes)
        )

        self.initialize_weights(self.mask_classifier)
        self.initialize_weights(self.gender_classifier)
        self.initialize_weights(self.age_classifier)

    def forward(self, x):
        """
        1. Mask와 Gender 는 feature 를 공유하고, Age 는 따로 feature를 사용하여 클래스 별로 3개의 output 출력
        2. feature는 각각 Mask / Gender, Age
        """
        # Feature extraction
        m_features = self.backbone1(x)
        m_features = m_features.view(m_features.size(0), -1)  # Flatten features

        ga_features = self.backbone2(x)
        ga_features = ga_features.view(ga_features.size(0), -1)

        # Task-specific & Multi feature output
        mask_output = self.mask_classifier(m_features)

        gender_output = self.gender_classifier(ga_features)
        age_output = self.age_classifier(ga_features)

        return mask_output, gender_output, age_output

    def initialize_weights(self, model):
        """
        He 가중치 초기화
        """
        for m in model.modules():
            if isinstance(m, nn.Conv2d):
                init.xavier_uniform_(m.weight.data)
                if m.bias is not None:
                    m.bias.data.zero_()
            elif isinstance(m, nn.BatchNorm2d):
                m.weight.data.fill_(1)
                m.bias.data.zero_()
            elif isinstance(m, nn.Linear):
                nn.init.kaiming_normal_(m.weight, mode="fan_out", nonlinearity="leaky_relu")
                m.bias.data.zero_()

<<<<<<< HEAD
                
=======

>>>>>>> da0f95bb
# Custom Model Template
class Mixer(nn.Module):
    def __init__(self, num_classes):
        super(Mixer, self).__init__()

        """
        1. backbone 선택 후 classifier 차원 수 설정
        2. 모델의 output_dimension 은 num_classes 로 설정
        """

        mask_num_classes = int(num_classes // 6)
        gender_num_classes = int(num_classes // 9)
        age_num_classes = int(num_classes // 6)

        # pretrained model -> 각 모델의 마지막 fc layer 를 빼고 차원 수 맞춰주는 작업 필요
        # resnet = resnet101(pretrained=True)
        # efficientnet = efficientnet_b7(pretrained=True)
        mixer1 = timm.create_model("mixer_b16_224_miil_in21k", pretrained=True)
        mixer2 = timm.create_model("mixer_b16_224_miil_in21k", pretrained=True)
        # self.backbone1 = nn.Sequential(*list(resnet.children())[:-1])
        # self.backbone2 = nn.Sequential(*list(efficientnet.children())[:-1])
        self.backbone1 = nn.Sequential(*list(mixer1.children())[:-1])
        self.backbone2 = nn.Sequential(*list(mixer2.children())[:-1])

        # # Freeze pretrained weights
        # for param in self.features.parameters():
        #     param.requires_grad = False

        # three classifier
        # self.mask_classifier = nn.Sequential(
        #     nn.Linear(resnet.fc.in_features, 512),
        #     nn.LeakyReLU(0.1),
        #     nn.Dropout(),
        #     nn.Linear(512, mask_num_classes)
        # )

        self.mask_classifier = nn.Sequential(
            nn.Linear(150528, 512), nn.LeakyReLU(0.1), nn.Dropout(), nn.Linear(512, mask_num_classes)
        )

        self.gender_classifier = nn.Sequential(
            nn.Linear(150528, 512), nn.LeakyReLU(0.1), nn.Dropout(), nn.Linear(512, gender_num_classes)
        )

        self.age_classifier = nn.Sequential(
            nn.Linear(150528, 512), nn.LeakyReLU(0.1), nn.Dropout(), nn.Linear(512, age_num_classes)
        )

        self.initialize_weights(self.mask_classifier)
        self.initialize_weights(self.gender_classifier)
        self.initialize_weights(self.age_classifier)

    def forward(self, x):
        """
        1. Mask와 Gender 는 feature 를 공유하고, Age 는 따로 feature를 사용하여 클래스 별로 3개의 output 출력
        """
        # Feature extraction
        m_features = self.backbone1(x)
        m_features = m_features.view(m_features.size(0), -1)  # Flatten features

        ga_features = self.backbone2(x)
        ga_features = ga_features.view(ga_features.size(0), -1)

        # Task-specific & Multi feature output
        mask_output = self.mask_classifier(m_features)

        gender_output = self.gender_classifier(ga_features)
        age_output = self.age_classifier(ga_features)

        return mask_output, gender_output, age_output

    def initialize_weights(self, model):
        """
        He 가중치 초기화
        """
        for m in model.modules():
            if isinstance(m, nn.Conv2d):
                init.xavier_uniform_(m.weight.data)
                if m.bias is not None:
                    m.bias.data.zero_()
            elif isinstance(m, nn.BatchNorm2d):
                m.weight.data.fill_(1)
                m.bias.data.zero_()
            elif isinstance(m, nn.Linear):
                nn.init.kaiming_normal_(m.weight, mode="fan_out", nonlinearity="leaky_relu")
                m.bias.data.zero_()


# Custom Model Template
class EfficientViT(nn.Module):
    def __init__(self, num_classes):
        super(EfficientViT, self).__init__()

        """
        1. backbone 선택 후 classifier 차원 수 설정
        2. 모델의 output_dimension 은 num_classes 로 설정
        """

        mask_num_classes = int(num_classes // 6)
        gender_num_classes = int(num_classes // 9)
        age_num_classes = int(num_classes // 6)

        # pretrained model -> 각 모델의 마지막 fc layer 를 빼고 차원 수 맞춰주는 작업 필요
        effvit = timm.create_model("efficientvit_b3.r224_in1k", pretrained=True)
        efficientnet = efficientnet_b7(pretrained=True)
        self.backbone1 = nn.Sequential(*list(efficientnet.children())[:-1])
        self.backbone2 = nn.Sequential(
            *list(effvit.children())[:-1],
            effvit.head.in_conv,
            effvit.head.global_pool,
        )

        # # Freeze pretrained weights
        # for param in self.features.parameters():
        #     param.requires_grad = False

        # three classifier
        self.mask_classifier = nn.Sequential(
            nn.Linear(2560, 512), nn.LeakyReLU(0.1), nn.Dropout(), nn.Linear(512, mask_num_classes)
        )

        self.gender_classifier = nn.Sequential(
            nn.Linear(2304, 2560, bias=False),
            nn.LayerNorm((2560,), 1e-05, elementwise_affine=True),
            nn.Hardswish(),
            nn.Dropout(p=0.0, inplace=False),
            nn.Linear(2560, gender_num_classes, bias=True),
        )

        self.age_classifier = nn.Sequential(
            nn.Linear(2304, 2560, bias=False),
            nn.LayerNorm((2560,), 1e-05, elementwise_affine=True),
            nn.Hardswish(),
            nn.Dropout(p=0.0, inplace=False),
            nn.Linear(2560, age_num_classes, bias=True),
        )

        self.initialize_weights(self.mask_classifier)
        self.initialize_weights(self.gender_classifier)
        self.initialize_weights(self.age_classifier)

    def forward(self, x):
        """
        1. Mask와 Gender 는 feature 를 공유하고, Age 는 따로 feature를 사용하여 클래스 별로 3개의 output 출력
        """
        # Feature extraction
        m_features = self.backbone1(x)
        m_features = m_features.view(m_features.size(0), -1)  # Flatten features

        ga_features = self.backbone2(x)
        # ga_features = ga_features.view(ga_features.size(0), -1)

        # Task-specific & Multi feature output
        mask_output = self.mask_classifier(m_features)

        gender_output = self.gender_classifier(ga_features)
        age_output = self.age_classifier(ga_features)

        return mask_output, gender_output, age_output

    def initialize_weights(self, model):
        """
        He 가중치 초기화
        """
        for m in model.modules():
            if isinstance(m, nn.Conv2d) or isinstance(m, nn.Linear):
                nn.init.kaiming_normal_(m.weight, mode="fan_in", nonlinearity="leaky_relu")
                if m.bias is not None:
                    m.bias.data.zero_()
            elif isinstance(m, nn.BatchNorm2d):
                m.weight.data.fill_(1)
                m.bias.data.zero_()


class MFResNet50(nn.Module):
    def __init__(self, num_classes):
        super().__init__()

        """
        1. backbone 선택 후 classifier 차원 수 설정
        2. 모델의 output_dimension 은 num_classes 로 설정
        """

        mask_num_classes = int(num_classes // 6)
        gender_num_classes = int(num_classes // 9)
        age_num_classes = int(num_classes // 6)

        # pretrained model -> 각 모델의 마지막 fc layer 를 빼고 차원 수 맞춰주는 작업 필요
        self.backbone1 = timm.create_model("resnet50", pretrained=True, num_classes=0)
        self.backbone2 = timm.create_model("resnet50", pretrained=True, num_classes=0)

        self.mask_classifier = nn.Sequential(
            nn.Linear(2048, 512), nn.LeakyReLU(0.1), nn.Dropout(), nn.Linear(512, mask_num_classes)
        )

        self.gender_classifier = nn.Sequential(
            nn.Linear(2048, 512), nn.LeakyReLU(0.1), nn.Dropout(), nn.Linear(512, gender_num_classes)
        )

        self.age_classifier = nn.Sequential(
            nn.Linear(2048, 1024), nn.LeakyReLU(0.1), nn.Dropout(), nn.Linear(512, age_num_classes)
        )

        self.initialize_weights(self.mask_classifier)
        self.initialize_weights(self.gender_classifier)
        self.initialize_weights(self.age_classifier)

    def forward(self, x):
        """
        1. Mask와 Gender 는 feature 를 공유하고, Age 는 따로 feature를 사용하여 클래스 별로 3개의 output 출력
        2. feature는 각각 Mask / Gender, Age
        """
        # Feature extraction
        m_features = self.backbone1(x)
        m_features = m_features.view(m_features.size(0), -1)  # Flatten features

        ga_features = self.backbone2(x)
        ga_features = ga_features.view(ga_features.size(0), -1)

        # Task-specific & Multi feature output
        mask_output = self.mask_classifier(m_features)

        gender_output = self.gender_classifier(ga_features)
        age_output = self.age_classifier(ga_features)

        return mask_output, gender_output, age_output

    def initialize_weights(self, model):
        """
        He 가중치 초기화
        """
        for m in model.modules():
            if isinstance(m, nn.Conv2d):
                init.xavier_uniform_(m.weight.data)
                if m.bias is not None:
                    m.bias.data.zero_()
            elif isinstance(m, nn.BatchNorm2d):
                m.weight.data.fill_(1)
                m.bias.data.zero_()
            elif isinstance(m, nn.Linear):
<<<<<<< HEAD
                nn.init.kaiming_normal_(m.weight, mode='fan_out', nonlinearity='leaky_relu')
                m.bias.data.zero_()
                

# Custom Model Template
class EfficientViT(nn.Module):
    def __init__(self, num_classes):
        super(EfficientViT, self).__init__()

        """
        1. backbone 선택 후 classifier 차원 수 설정
        2. 모델의 output_dimension 은 num_classes 로 설정
        """
        
        mask_num_classes = int(num_classes // 6)
        gender_num_classes = int(num_classes // 9)
        age_num_classes = int(num_classes // 6)
        
        # pretrained model -> 각 모델의 마지막 fc layer 를 빼고 차원 수 맞춰주는 작업 필요
        effvit = timm.create_model('efficientvit_b3.r224_in1k', pretrained=True)
        efficientnet = efficientnet_b7(pretrained=True)
        self.backbone1 = nn.Sequential(*list(efficientnet.children())[:-1])
        self.backbone2 = nn.Sequential(*list(effvit.children())[:-1],
                                        effvit.head.in_conv,
                                        effvit.head.global_pool,)
        
        # # Freeze pretrained weights
        # for param in self.features.parameters():
        #     param.requires_grad = False
        
        # three classifier      
        self.mask_classifier = nn.Sequential(
            nn.Linear(2560, 512),
            nn.LeakyReLU(0.1),
            nn.Dropout(),
            nn.Linear(512, mask_num_classes)
        )
        
        self.gender_classifier = nn.Sequential(
            nn.Linear(2304, 2560, bias=False),
            nn.LayerNorm((2560,),1e-05,elementwise_affine=True),
            nn.Hardswish(),
            nn.Dropout(p=0.0, inplace=False),
            nn.Linear(2560, gender_num_classes, bias=True)
        )

        self.age_classifier = nn.Sequential(
            nn.Linear(2304, 2560, bias=False),
            nn.LayerNorm((2560,),1e-05,elementwise_affine=True),
            nn.Hardswish(),
            nn.Dropout(p=0.0, inplace=False),
            nn.Linear(2560, age_num_classes, bias=True)
        )

        self.initialize_weights(self.mask_classifier)
        self.initialize_weights(self.gender_classifier)
        self.initialize_weights(self.age_classifier)
    
    def forward(self, x):
        """
        1. Mask와 Gender 는 feature 를 공유하고, Age 는 따로 feature를 사용하여 클래스 별로 3개의 output 출력
        """
        # Feature extraction
        m_features = self.backbone1(x)
        m_features = m_features.view(m_features.size(0), -1)  # Flatten features
        
        ga_features = self.backbone2(x)
        #ga_features = ga_features.view(ga_features.size(0), -1)

        # Task-specific & Multi feature output
        mask_output = self.mask_classifier(m_features)
        
        gender_output = self.gender_classifier(ga_features)
        age_output = self.age_classifier(ga_features)


        return mask_output, gender_output, age_output
    
    def initialize_weights(self, model):
        """
        He 가중치 초기화
        """
        for m in model.modules():
            if isinstance(m, nn.Conv2d) or isinstance(m, nn.Linear):
                nn.init.kaiming_normal_(m.weight, mode='fan_in', nonlinearity='leaky_relu')
                if m.bias is not None:
                    m.bias.data.zero_()
            elif isinstance(m, nn.BatchNorm2d):
                m.weight.data.fill_(1)
=======
                nn.init.kaiming_normal_(m.weight, mode="fan_out", nonlinearity="leaky_relu")
>>>>>>> da0f95bb
                m.bias.data.zero_()<|MERGE_RESOLUTION|>--- conflicted
+++ resolved
@@ -179,7 +179,6 @@
         )
 
         self.age_classifier = nn.Sequential(
-<<<<<<< HEAD
             nn.Linear(2560, 1024),
             nn.LeakyReLU(0.1),
             nn.Dropout(),
@@ -273,9 +272,6 @@
             nn.LeakyReLU(0.1),
             nn.Dropout(),
             nn.Linear(512, age_num_classes)
-=======
-            nn.Linear(2560, 512), nn.LeakyReLU(0.1), nn.Dropout(), nn.Linear(512, age_num_classes)
->>>>>>> da0f95bb
         )
 
         self.initialize_weights(self.mask_classifier)
@@ -394,11 +390,7 @@
                 nn.init.kaiming_normal_(m.weight, mode="fan_out", nonlinearity="leaky_relu")
                 m.bias.data.zero_()
 
-<<<<<<< HEAD
-                
-=======
-
->>>>>>> da0f95bb
+
 # Custom Model Template
 class Mixer(nn.Module):
     def __init__(self, num_classes):
@@ -639,8 +631,7 @@
                 m.weight.data.fill_(1)
                 m.bias.data.zero_()
             elif isinstance(m, nn.Linear):
-<<<<<<< HEAD
-                nn.init.kaiming_normal_(m.weight, mode='fan_out', nonlinearity='leaky_relu')
+                nn.init.kaiming_normal_(m.weight, mode="fan_out", nonlinearity="leaky_relu")
                 m.bias.data.zero_()
                 
 
@@ -729,7 +720,4 @@
                     m.bias.data.zero_()
             elif isinstance(m, nn.BatchNorm2d):
                 m.weight.data.fill_(1)
-=======
-                nn.init.kaiming_normal_(m.weight, mode="fan_out", nonlinearity="leaky_relu")
->>>>>>> da0f95bb
                 m.bias.data.zero_()