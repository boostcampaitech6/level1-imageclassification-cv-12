import torch
import torch.nn as nn
import torch.nn.functional as F
import torch.nn.init as init
from torchvision.models import *

import timm


class BaseModel(nn.Module):
    """
    기본적인 컨볼루션 신경망 모델
    """

    def __init__(self, num_classes):
        """
        모델의 레이어 초기화

        Args:
            num_classes (int): 출력 레이어의 뉴런 수
        """
        super().__init__()

        self.conv1 = nn.Conv2d(3, 32, kernel_size=7, stride=1)
        self.conv2 = nn.Conv2d(32, 64, kernel_size=3, stride=1)
        self.conv3 = nn.Conv2d(64, 128, kernel_size=3, stride=1)
        self.dropout1 = nn.Dropout(0.25)
        self.dropout2 = nn.Dropout(0.25)
        self.avgpool = nn.AdaptiveAvgPool2d((1, 1))
        self.fc = nn.Linear(128, num_classes)

    def forward(self, x):
        """
        Args:
            x (torch.Tensor): 입력 이미지 텐서

        Returns:
            x (torch.Tensor): num_classes 크기의 출력 텐서
        """
        x = self.conv1(x)
        x = F.relu(x)

        x = self.conv2(x)
        x = F.relu(x)
        x = F.max_pool2d(x, 2)
        x = self.dropout1(x)

        x = self.conv3(x)
        x = F.relu(x)
        x = F.max_pool2d(x, 2)
        x = self.dropout2(x)

        x = self.avgpool(x)
        x = x.view(-1, 128)
        return self.fc(x)


# Custom Model Template
class MultiLabelModel(nn.Module):
    def __init__(self, num_classes):
        super(MultiLabelModel, self).__init__()

        """
        1. backbone 선택 후 classifier 차원 수 설정
        2. 모델의 output_dimension 은 num_classes 로 설정
        """

        mask_num_classes = int(num_classes // 6)
        gender_num_classes = int(num_classes // 9)
        age_num_classes = int(num_classes // 6)

        # pretrained model -> 각 모델의 마지막 fc layer 를 빼고 차원 수 맞춰주는 작업 필요
        resnet = resnet101(pretrained=True)
        efficientnet = efficientnet_b7(pretrained=True)
        self.features = nn.Sequential(*list(efficientnet.children())[:-1])

        # # Freeze pretrained weights
        # for param in self.features.parameters():
        #     param.requires_grad = False

        # three classifier
        self.mask_classifier = nn.Sequential(
            nn.Linear(2560, 1024),
            nn.LeakyReLU(0.1),
            nn.Dropout(),
            nn.Linear(1024, 512),
            nn.LeakyReLU(0.1),
            nn.Dropout(),
            nn.Linear(512, mask_num_classes),
        )

        self.gender_classifier = nn.Sequential(
            nn.Linear(2560, 1024),
            nn.LeakyReLU(0.1),
            nn.Dropout(),
            nn.Linear(1024, 512),
            nn.LeakyReLU(0.1),
            nn.Dropout(),
            nn.Linear(512, gender_num_classes),
        )

        self.age_classifier = nn.Sequential(
            nn.Linear(2560, 1024),
            nn.LeakyReLU(0.1),
            nn.Dropout(),
            nn.Linear(1024, 512),
            nn.LeakyReLU(0.1),
            nn.Dropout(),
            nn.Linear(512, age_num_classes),
        )

        self.initialize_weights(self.mask_classifier)
        self.initialize_weights(self.gender_classifier)
        self.initialize_weights(self.age_classifier)

    def forward(self, x):
        """
        1. 클래스 별로 3개의 output 출력
        """
        # Feature extraction
        features = self.features(x)
        features = features.view(features.size(0), -1)  # Flatten features

        # Task-specific output
        mask_output = self.mask_classifier(features)
        gender_output = self.gender_classifier(features)
        age_output = self.age_classifier(features)

        return mask_output, gender_output, age_output

    def initialize_weights(self, model):
        """
        He 가중치 초기화
        """
        for m in model.modules():
            if isinstance(m, nn.Conv2d):
                init.xavier_uniform_(m.weight.data)
                if m.bias is not None:
                    m.bias.data.zero_()
            elif isinstance(m, nn.BatchNorm2d):
                m.weight.data.fill_(1)
                m.bias.data.zero_()
            elif isinstance(m, nn.Linear):
                nn.init.kaiming_normal_(
                    m.weight, mode="fan_out", nonlinearity="leaky_relu"
                )
                m.bias.data.zero_()


class MFResNet50(nn.Module):
    def __init__(self, num_classes):
        super().__init__()

        """
        1. backbone 선택 후 classifier 차원 수 설정
        2. 모델의 output_dimension 은 num_classes 로 설정
        """

        mask_num_classes = int(num_classes // 6)
        gender_num_classes = int(num_classes // 9)
        age_num_classes = int(num_classes // 6)

        # pretrained model -> 각 모델의 마지막 fc layer 를 빼고 차원 수 맞춰주는 작업 필요
        self.backbone1 = timm.create_model("resnet50", pretrained=True, num_classes=0)
        self.backbone2 = timm.create_model("resnet50", pretrained=True, num_classes=0)

        self.mask_classifier = nn.Sequential(
            nn.Linear(2048, 512),
            nn.LeakyReLU(0.1),
            nn.Dropout(),
            nn.Linear(512, mask_num_classes),
        )

        self.gender_classifier = nn.Sequential(
            nn.Linear(2048, 512),
            nn.LeakyReLU(0.1),
            nn.Dropout(),
            nn.Linear(512, gender_num_classes),
        )

        self.age_classifier = nn.Sequential(
            nn.Linear(2048, 1024),
            nn.LeakyReLU(0.1),
            nn.Dropout(),
            nn.Linear(512, age_num_classes),
        )

        self.initialize_weights(self.mask_classifier)
        self.initialize_weights(self.gender_classifier)
        self.initialize_weights(self.age_classifier)

    def forward(self, x):
        """
        1. Mask와 Gender 는 feature 를 공유하고, Age 는 따로 feature를 사용하여 클래스 별로 3개의 output 출력
        2. feature는 각각 Mask / Gender, Age
        """
        # Feature extraction
        m_features = self.backbone1(x)
        m_features = m_features.view(m_features.size(0), -1)  # Flatten features

        ga_features = self.backbone2(x)
        ga_features = ga_features.view(ga_features.size(0), -1)

        # Task-specific & Multi feature output
        mask_output = self.mask_classifier(m_features)

        gender_output = self.gender_classifier(ga_features)
        age_output = self.age_classifier(ga_features)

        return mask_output, gender_output, age_output

    def initialize_weights(self, model):
        """
        He 가중치 초기화
        """
        for m in model.modules():
            if isinstance(m, nn.Conv2d):
                init.xavier_uniform_(m.weight.data)
                if m.bias is not None:
                    m.bias.data.zero_()
            elif isinstance(m, nn.BatchNorm2d):
                m.weight.data.fill_(1)
                m.bias.data.zero_()
            elif isinstance(m, nn.Linear):
                nn.init.kaiming_normal_(
                    m.weight, mode="fan_out", nonlinearity="leaky_relu"
                )
                m.bias.data.zero_()


class MFEfficient(nn.Module):
    def __init__(self, num_classes):
        super(MFEfficientResNet, self).__init__()

        """
        1. backbone 선택 후 classifier 차원 수 설정
        2. 모델의 output_dimension 은 num_classes 로 설정
        """

        mask_num_classes = int(num_classes // 6)
        gender_num_classes = int(num_classes // 9)
        age_num_classes = int(num_classes // 6)

        # pretrained model -> 각 모델의 마지막 fc layer 를 빼고 차원 수 맞춰주는 작업 필요
        efficientnet1 = efficientnet_b7(pretrained=True)
        efficientnet2 = efficientnet_b7(pretrained=True)
        self.backbone1 = nn.Sequential(*list(efficientnet1.children())[:-1])
        self.backbone2 = nn.Sequential(*list(efficientnet2.children())[:-1])

        # # Freeze pretrained weights
        # for param in self.features.parameters():
        #     param.requires_grad = False

        self.mask_classifier = nn.Sequential(
            nn.Linear(2560, 512),
            nn.LeakyReLU(0.1),
            nn.Dropout(),
            nn.Linear(512, mask_num_classes),
        )

        self.gender_classifier = nn.Sequential(
            nn.Linear(2560, 512),
            nn.LeakyReLU(0.1),
            nn.Dropout(),
            nn.Linear(512, gender_num_classes),
        )

        self.age_classifier = nn.Sequential(
            nn.Linear(2560, 1024),
            nn.LeakyReLU(0.1),
            nn.Dropout(),
            nn.Linear(512, age_num_classes),
        )

        self.initialize_weights(self.mask_classifier)
        self.initialize_weights(self.gender_classifier)
        self.initialize_weights(self.age_classifier)

    def forward(self, x):
        """
        1. Mask와 Gender 는 feature 를 공유하고, Age 는 따로 feature를 사용하여 클래스 별로 3개의 output 출력
        2. feature는 각각 Mask / Gender, Age
        """
        # Feature extraction
        m_features = self.backbone1(x)
        m_features = m_features.view(m_features.size(0), -1)  # Flatten features

        ga_features = self.backbone2(x)
        ga_features = ga_features.view(ga_features.size(0), -1)

        # Task-specific & Multi feature output
        mask_output = self.mask_classifier(m_features)

        gender_output = self.gender_classifier(ga_features)
        age_output = self.age_classifier(ga_features)

        return mask_output, gender_output, age_output

    def initialize_weights(self, model):
        """
        He 가중치 초기화
        """
        for m in model.modules():
            if isinstance(m, nn.Conv2d):
                init.xavier_uniform_(m.weight.data)
                if m.bias is not None:
                    m.bias.data.zero_()
            elif isinstance(m, nn.BatchNorm2d):
                m.weight.data.fill_(1)
                m.bias.data.zero_()
            elif isinstance(m, nn.Linear):
                nn.init.kaiming_normal_(
                    m.weight, mode="fan_out", nonlinearity="leaky_relu"
                )
                m.bias.data.zero_()


class MFEfficientResNet(nn.Module):
    def __init__(self, num_classes):
        super().__init__()

        """
        1. backbone 선택 후 classifier 차원 수 설정
        2. 모델의 output_dimension 은 num_classes 로 설정
        """

        mask_num_classes = int(num_classes // 6)
        gender_num_classes = int(num_classes // 9)
        age_num_classes = int(num_classes // 6)

        # pretrained model -> 각 모델의 마지막 fc layer 를 빼고 차원 수 맞춰주는 작업 필요
        resnet = resnet101(pretrained=True)
        efficientnet = efficientnet_b7(pretrained=True)
        self.backbone1 = nn.Sequential(*list(resnet.children())[:-1])
        self.backbone2 = nn.Sequential(*list(efficientnet.children())[:-1])

        # # Freeze pretrained weights
        # for param in self.features.parameters():
        #     param.requires_grad = False

        self.mask_classifier = nn.Sequential(
            nn.Linear(resnet.fc.in_features, 512),
            nn.LeakyReLU(0.1),
            nn.Dropout(),
            nn.Linear(512, mask_num_classes),
        )

        self.gender_classifier = nn.Sequential(
            nn.Linear(2560, 512),
            nn.LeakyReLU(0.1),
            nn.Dropout(),
            nn.Linear(512, gender_num_classes),
        )

        self.age_classifier = nn.Sequential(
<<<<<<< HEAD
            nn.Linear(2560, 512),
            nn.LeakyReLU(0.1),
            nn.Dropout(),
            nn.Linear(512, age_num_classes),
=======
            nn.Linear(2560, 512), nn.LeakyReLU(0.1), nn.Dropout(), nn.Linear(512, age_num_classes)
>>>>>>> 192a7548
        )

        self.initialize_weights(self.mask_classifier)
        self.initialize_weights(self.gender_classifier)
        self.initialize_weights(self.age_classifier)

    def forward(self, x):
        """
        1. Mask와 Gender 는 feature 를 공유하고, Age 는 따로 feature를 사용하여 클래스 별로 3개의 output 출력
        2. feature는 각각 Mask / Gender, Age
        """
        # Feature extraction
        m_features = self.backbone1(x)
        m_features = m_features.view(m_features.size(0), -1)  # Flatten features

        ga_features = self.backbone2(x)
        ga_features = ga_features.view(ga_features.size(0), -1)

        # Task-specific & Multi feature output
        mask_output = self.mask_classifier(m_features)

        gender_output = self.gender_classifier(ga_features)
        age_output = self.age_classifier(ga_features)

        return mask_output, gender_output, age_output

    def initialize_weights(self, model):
        """
        He 가중치 초기화
        """
        for m in model.modules():
            if isinstance(m, nn.Conv2d):
                init.xavier_uniform_(m.weight.data)
                if m.bias is not None:
                    m.bias.data.zero_()
            elif isinstance(m, nn.BatchNorm2d):
                m.weight.data.fill_(1)
                m.bias.data.zero_()
            elif isinstance(m, nn.Linear):
<<<<<<< HEAD
                nn.init.kaiming_normal_(
                    m.weight, mode="fan_out", nonlinearity="leaky_relu"
                )
=======
                nn.init.kaiming_normal_(m.weight, mode="fan_out", nonlinearity="leaky_relu")
>>>>>>> 192a7548
                m.bias.data.zero_()


class Mixer(nn.Module):
    def __init__(self, num_classes):
        super(Mixer, self).__init__()

        """
        1. backbone 선택 후 classifier 차원 수 설정
        2. 모델의 output_dimension 은 num_classes 로 설정
        """

        mask_num_classes = int(num_classes // 6)
        gender_num_classes = int(num_classes // 9)
        age_num_classes = int(num_classes // 6)

        # pretrained model -> 각 모델의 마지막 fc layer 를 빼고 차원 수 맞춰주는 작업 필요
        # resnet = resnet101(pretrained=True)
        # efficientnet = efficientnet_b7(pretrained=True)
        mixer1 = timm.create_model("mixer_b16_224_miil_in21k", pretrained=True)
        mixer2 = timm.create_model("mixer_b16_224_miil_in21k", pretrained=True)
        # self.backbone1 = nn.Sequential(*list(resnet.children())[:-1])
        # self.backbone2 = nn.Sequential(*list(efficientnet.children())[:-1])
        self.backbone1 = nn.Sequential(*list(mixer1.children())[:-1])
        self.backbone2 = nn.Sequential(*list(mixer2.children())[:-1])

        # # Freeze pretrained weights
        # for param in self.features.parameters():
        #     param.requires_grad = False

        # three classifier
        # self.mask_classifier = nn.Sequential(
        #     nn.Linear(resnet.fc.in_features, 512),
        #     nn.LeakyReLU(0.1),
        #     nn.Dropout(),
        #     nn.Linear(512, mask_num_classes)
        # )

        self.mask_classifier = nn.Sequential(
            nn.Linear(150528, 512),
            nn.LeakyReLU(0.1),
            nn.Dropout(),
            nn.Linear(512, mask_num_classes),
        )

        self.gender_classifier = nn.Sequential(
            nn.Linear(150528, 512),
            nn.LeakyReLU(0.1),
            nn.Dropout(),
            nn.Linear(512, gender_num_classes),
        )

        self.age_classifier = nn.Sequential(
            nn.Linear(150528, 512),
            nn.LeakyReLU(0.1),
            nn.Dropout(),
            nn.Linear(512, age_num_classes),
        )

        self.initialize_weights(self.mask_classifier)
        self.initialize_weights(self.gender_classifier)
        self.initialize_weights(self.age_classifier)

    def forward(self, x):
        """
        1. Mask와 Gender 는 feature 를 공유하고, Age 는 따로 feature를 사용하여 클래스 별로 3개의 output 출력
        """
        # Feature extraction
        m_features = self.backbone1(x)
        m_features = m_features.view(m_features.size(0), -1)  # Flatten features

        ga_features = self.backbone2(x)
        ga_features = ga_features.view(ga_features.size(0), -1)

        # Task-specific & Multi feature output
        mask_output = self.mask_classifier(m_features)

        gender_output = self.gender_classifier(ga_features)
        age_output = self.age_classifier(ga_features)

        return mask_output, gender_output, age_output

    def initialize_weights(self, model):
        """
        He 가중치 초기화
        """
        for m in model.modules():
            if isinstance(m, nn.Conv2d):
                init.xavier_uniform_(m.weight.data)
                if m.bias is not None:
                    m.bias.data.zero_()
            elif isinstance(m, nn.BatchNorm2d):
                m.weight.data.fill_(1)
                m.bias.data.zero_()
            elif isinstance(m, nn.Linear):
                nn.init.kaiming_normal_(
                    m.weight, mode="fan_out", nonlinearity="leaky_relu"
                )
                m.bias.data.zero_()


class EfficientViT(nn.Module):
    def __init__(self, num_classes):
        super(EfficientViT, self).__init__()

        """
        1. backbone 선택 후 classifier 차원 수 설정
        2. 모델의 output_dimension 은 num_classes 로 설정
        """

        mask_num_classes = int(num_classes // 6)
        gender_num_classes = int(num_classes // 9)
        age_num_classes = int(num_classes // 6)

        # pretrained model -> 각 모델의 마지막 fc layer 를 빼고 차원 수 맞춰주는 작업 필요
        effvit = timm.create_model(
            "efficientvit_b3.r224_in1k", pretrained=True, features_only=True
        )
        efficientnet = efficientnet_b7(pretrained=True)
        self.backbone1 = nn.Sequential(*list(efficientnet.children())[:-1])
        self.backbone2 = effvit

        # # Freeze pretrained weights
        # for param in self.features.parameters():
        #     param.requires_grad = False

        # three classifier
        self.mask_classifier = nn.Sequential(
            nn.Linear(2560, 512),
            nn.LeakyReLU(0.1),
            nn.Dropout(),
            nn.Linear(512, mask_num_classes),
        )

        self.gender_classifier = nn.Sequential(
            nn.Linear(2304, 2560, bias=False),
            nn.LayerNorm((2560,), 1e-05, elementwise_affine=True),
            nn.Hardswish(),
            nn.Dropout(p=0.0, inplace=False),
            nn.Linear(2560, gender_num_classes, bias=True),
        )

        self.age_classifier = nn.Sequential(
            nn.Linear(2304, 2560, bias=False),
            nn.LayerNorm((2560,), 1e-05, elementwise_affine=True),
            nn.Hardswish(),
            nn.Dropout(p=0.0, inplace=False),
            nn.Linear(2560, age_num_classes, bias=True),
        )

        self.initialize_weights(self.mask_classifier)
        self.initialize_weights(self.gender_classifier)
        self.initialize_weights(self.age_classifier)

    def forward(self, x):
        """
        1. Mask와 Gender 는 feature 를 공유하고, Age 는 따로 feature를 사용하여 클래스 별로 3개의 output 출력
        """
        # Feature extraction
        m_features = self.backbone1(x)
        m_features = m_features.view(m_features.size(0), -1)  # Flatten features

        ga_features = self.backbone2(x)
        # ga_features = ga_features.view(ga_features.size(0), -1)

        # Task-specific & Multi feature output
        mask_output = self.mask_classifier(m_features)

        gender_output = self.gender_classifier(ga_features)
        age_output = self.age_classifier(ga_features)

        return mask_output, gender_output, age_output

    def initialize_weights(self, model):
        """
        He 가중치 초기화
        """
        for m in model.modules():
            if isinstance(m, nn.Conv2d) or isinstance(m, nn.Linear):
                nn.init.kaiming_normal_(
                    m.weight, mode="fan_in", nonlinearity="leaky_relu"
                )
                if m.bias is not None:
                    m.bias.data.zero_()
            elif isinstance(m, nn.BatchNorm2d):
                m.weight.data.fill_(1)
                m.bias.data.zero_()


class EfficientNetViT(nn.Module):
    def __init__(self, num_classes):
        super(EfficientNetViT, self).__init__()

        """
        1. backbone 선택 후 classifier 차원 수 설정
        2. 모델의 output_dimension 은 num_classes 로 설정
        """

        mask_num_classes = int(num_classes // 6)
        gender_num_classes = int(num_classes // 9)
        age_num_classes = int(num_classes // 6)

        # pretrained model -> 각 모델의 마지막 fc layer 를 빼고 차원 수 맞춰주는 작업 필요
        effvit = timm.create_model(
            "efficientvit_b3.r224_in1k", pretrained=True, num_classes=0
        )
        efficientnet = efficientnet_b5(pretrained=True)
        self.backbone1 = nn.Sequential(*list(efficientnet.children())[:-1])
        self.backbone2 = effvit

        # # Freeze pretrained weights
        # for param in self.features.parameters():
        #     param.requires_grad = Falsev

        # three classifier
        self.mask_classifier = nn.Sequential(
            nn.Linear(2048, 512),
            nn.LeakyReLU(0.1),
            nn.Dropout(),
            nn.Linear(512, mask_num_classes),
        )

        self.gender_classifier = nn.Sequential(
            nn.Linear(2048, 512),
            nn.LeakyReLU(0.1),
            nn.Dropout(),
            nn.Linear(512, gender_num_classes),
        )

        self.age_classifier = nn.Sequential(
            nn.Linear(512, 256, bias=False),
            nn.LayerNorm((256,), 1e-05, elementwise_affine=True),
            nn.Hardswish(),
            nn.Dropout(p=0.0, inplace=False),
            nn.Linear(256, age_num_classes, bias=True),
<<<<<<< HEAD
=======
        )

        self.initialize_weights(self.mask_classifier)
        self.initialize_weights(self.gender_classifier)
        self.initialize_weights(self.age_classifier)

    def forward(self, x):
        """
        1. Mask와 Gender 는 feature 를 공유하고, Age 는 따로 feature를 사용하여 클래스 별로 3개의 output 출력
        """
        # Feature extraction
        mg_features = self.backbone1(x)
        mg_features = mg_features.view(mg_features.size(0), -1)  # Flatten features

        a_features = self.backbone2(x)
        # ga_features = ga_features.view(ga_features.size(0), -1)

        # Task-specific & Multi feature output
        mask_output = self.mask_classifier(mg_features)
        gender_output = self.gender_classifier(mg_features)

        age_output = self.age_classifier(a_features)

        return mask_output, gender_output, age_output

    # def _try_squeeze(self, x: torch.Tensor) -> torch.Tensor:
    #     if x.dim() > 2:
    #         x = torch.flatten(x, start_dim=1)
    #     return x

    def initialize_weights(self, model):
        """
        He 가중치 초기화
        """
        for m in model.modules():
            if isinstance(m, nn.Conv2d) or isinstance(m, nn.Linear):
                nn.init.kaiming_normal_(m.weight, mode="fan_in", nonlinearity="leaky_relu")
                if m.bias is not None:
                    m.bias.data.zero_()
            elif isinstance(m, nn.BatchNorm2d):
                m.weight.data.fill_(1)
                m.bias.data.zero_()


class DualEfficientViT(nn.Module):
    def __init__(self, num_classes):
        super(DualEfficientViT, self).__init__()

        """
        1. backbone 선택 후 classifier 차원 수 설정
        2. 모델의 output_dimension 은 num_classes 로 설정
        """

        mask_num_classes = int(num_classes // 6)
        gender_num_classes = int(num_classes // 9)
        age_num_classes = int(num_classes // 6)

        # pretrained model -> 각 모델의 마지막 fc layer 를 빼고 차원 수 맞춰주는 작업 필요
        effvit1 = timm.create_model("efficientvit_b3.r224_in1k", pretrained=True, num_classes=0)
        effvit2 = timm.create_model("efficientvit_b3.r224_in1k", pretrained=True, num_classes=0)
        self.backbone1 = effvit1
        self.backbone2 = effvit2

        # # Freeze pretrained weights
        # for param in self.features.parameters():
        #     param.requires_grad = Falsev

        # three classifier
        self.mask_classifier = nn.Sequential(
            nn.Linear(512, 256, bias=False),
            nn.LayerNorm((256,), 1e-05, elementwise_affine=True),
            nn.Hardswish(),
            nn.Dropout(p=0.0, inplace=False),
            nn.Linear(256, mask_num_classes, bias=True),
        )

        self.gender_classifier = nn.Sequential(
            nn.Linear(512, 256, bias=False),
            nn.LayerNorm((256,), 1e-05, elementwise_affine=True),
            nn.Hardswish(),
            nn.Dropout(p=0.0, inplace=False),
            nn.Linear(256, gender_num_classes, bias=True),
        )

        self.age_classifier = nn.Sequential(
            nn.Linear(512, 256, bias=False),
            nn.LayerNorm((256,), 1e-05, elementwise_affine=True),
            nn.Hardswish(),
            nn.Dropout(p=0.0, inplace=False),
            nn.Linear(256, age_num_classes, bias=True),
        )

        self.initialize_weights(self.mask_classifier)
        self.initialize_weights(self.gender_classifier)
        self.initialize_weights(self.age_classifier)

    def forward(self, x):
        """
        1. Mask와 Gender 는 feature 를 공유하고, Age 는 따로 feature를 사용하여 클래스 별로 3개의 output 출력
        """
        # Feature extraction
        mg_features = self.backbone1(x)
        # mg_features = mg_features.view(mg_features.size(0), -1)  # Flatten features

        a_features = self.backbone2(x)
        # ga_features = ga_features.view(ga_features.size(0), -1)

        # Task-specific & Multi feature output
        mask_output = self.mask_classifier(mg_features)
        gender_output = self.gender_classifier(mg_features)

        age_output = self.age_classifier(a_features)

        return mask_output, gender_output, age_output

    # def _try_squeeze(self, x: torch.Tensor) -> torch.Tensor:
    #     if x.dim() > 2:
    #         x = torch.flatten(x, start_dim=1)
    #     return x

    def initialize_weights(self, model):
        """
        He 가중치 초기화
        """
        for m in model.modules():
            if isinstance(m, nn.Conv2d) or isinstance(m, nn.Linear):
                nn.init.kaiming_normal_(m.weight, mode="fan_in", nonlinearity="leaky_relu")
                if m.bias is not None:
                    m.bias.data.zero_()
            elif isinstance(m, nn.BatchNorm2d):
                m.weight.data.fill_(1)
                m.bias.data.zero_()


class EfficientNetViT2(nn.Module):
    def __init__(self, num_classes):
        super().__init__()

        """
        1. backbone 선택 후 classifier 차원 수 설정
        2. 모델의 output_dimension 은 num_classes 로 설정
        """

        mask_num_classes = int(num_classes // 6)
        gender_num_classes = int(num_classes // 9)
        age_num_classes = int(num_classes // 6)

        # pretrained model -> 각 모델의 마지막 fc layer 를 빼고 차원 수 맞춰주는 작업 필요
        effvit = timm.create_model("efficientvit_b3.r256_in1k", pretrained=True, num_classes=0)
        efficientnet = efficientnet_b4(pretrained=True)
        self.backbone1 = nn.Sequential(*list(efficientnet.children())[:-1])
        self.backbone2 = effvit

        # three classifier
        self.mask_classifier = nn.Sequential(
            nn.Linear(1792, 512), nn.LeakyReLU(0.1), nn.Dropout(), nn.Linear(512, mask_num_classes)
        )

        self.gender_classifier = nn.Sequential(
            nn.Linear(1792, 512), nn.LeakyReLU(0.1), nn.Dropout(), nn.Linear(512, gender_num_classes)
        )

        self.age_classifier = nn.Sequential(
            nn.Linear(512, 256, bias=False),
            nn.LayerNorm((256,), 1e-05, elementwise_affine=True),
            nn.Hardswish(),
            nn.Dropout(p=0.0, inplace=False),
            nn.Linear(256, age_num_classes, bias=True),
>>>>>>> 192a7548
        )

        self.initialize_weights(self.mask_classifier)
        self.initialize_weights(self.gender_classifier)
        self.initialize_weights(self.age_classifier)

    def forward(self, x):
        """
        1. Mask와 Gender 는 feature 를 공유하고, Age 는 따로 feature를 사용하여 클래스 별로 3개의 output 출력
        """
        # Feature extraction
        mg_features = self.backbone1(x)
        mg_features = mg_features.view(mg_features.size(0), -1)  # Flatten features

        a_features = self.backbone2(x)
        # ga_features = ga_features.view(ga_features.size(0), -1)

        # Task-specific & Multi feature output
        mask_output = self.mask_classifier(mg_features)
        gender_output = self.gender_classifier(mg_features)

<<<<<<< HEAD
        age_output = self.age_classifier(a_features)

        return mask_output, gender_output, age_output

    # def _try_squeeze(self, x: torch.Tensor) -> torch.Tensor:
    #     if x.dim() > 2:
    #         x = torch.flatten(x, start_dim=1)
    #     return x

    def initialize_weights(self, model):
        """
        He 가중치 초기화
        """
        for m in model.modules():
            if isinstance(m, nn.Conv2d) or isinstance(m, nn.Linear):
                nn.init.kaiming_normal_(
                    m.weight, mode="fan_in", nonlinearity="leaky_relu"
                )
                if m.bias is not None:
                    m.bias.data.zero_()
            elif isinstance(m, nn.BatchNorm2d):
                m.weight.data.fill_(1)
                m.bias.data.zero_()


class DualEfficientViT(nn.Module):
    def __init__(self, num_classes):
        super(DualEfficientViT, self).__init__()

        """
        1. backbone 선택 후 classifier 차원 수 설정
        2. 모델의 output_dimension 은 num_classes 로 설정
        """

        mask_num_classes = int(num_classes // 6)
        gender_num_classes = int(num_classes // 9)
        age_num_classes = int(num_classes // 6)

        # pretrained model -> 각 모델의 마지막 fc layer 를 빼고 차원 수 맞춰주는 작업 필요
        effvit1 = timm.create_model(
            "efficientvit_b3.r224_in1k", pretrained=True, num_classes=0
        )
        effvit2 = timm.create_model(
            "efficientvit_b3.r224_in1k", pretrained=True, num_classes=0
        )
        self.backbone1 = effvit1
        self.backbone2 = effvit2

        # # Freeze pretrained weights
        # for param in self.features.parameters():
        #     param.requires_grad = Falsev

        # three classifier
        self.mask_classifier = nn.Sequential(
            nn.Linear(512, 256, bias=False),
            nn.LayerNorm((256,), 1e-05, elementwise_affine=True),
            nn.Hardswish(),
            nn.Dropout(p=0.0, inplace=False),
            nn.Linear(256, mask_num_classes, bias=True),
        )

        self.gender_classifier = nn.Sequential(
            nn.Linear(512, 256, bias=False),
            nn.LayerNorm((256,), 1e-05, elementwise_affine=True),
            nn.Hardswish(),
            nn.Dropout(p=0.0, inplace=False),
            nn.Linear(256, gender_num_classes, bias=True),
        )

        self.age_classifier = nn.Sequential(
            nn.Linear(512, 256, bias=False),
            nn.LayerNorm((256,), 1e-05, elementwise_affine=True),
            nn.Hardswish(),
            nn.Dropout(p=0.0, inplace=False),
            nn.Linear(256, age_num_classes, bias=True),
        )

        self.initialize_weights(self.mask_classifier)
        self.initialize_weights(self.gender_classifier)
        self.initialize_weights(self.age_classifier)

    def forward(self, x):
        """
        1. Mask와 Gender 는 feature 를 공유하고, Age 는 따로 feature를 사용하여 클래스 별로 3개의 output 출력
        """
        # Feature extraction
        mg_features = self.backbone1(x)
        # mg_features = mg_features.view(mg_features.size(0), -1)  # Flatten features

        a_features = self.backbone2(x)
        # ga_features = ga_features.view(ga_features.size(0), -1)

        # Task-specific & Multi feature output
        mask_output = self.mask_classifier(mg_features)
        gender_output = self.gender_classifier(mg_features)

=======
>>>>>>> 192a7548
        age_output = self.age_classifier(a_features)

        return mask_output, gender_output, age_output

    # def _try_squeeze(self, x: torch.Tensor) -> torch.Tensor:
    #     if x.dim() > 2:
    #         x = torch.flatten(x, start_dim=1)
    #     return x

    def initialize_weights(self, model):
        """
        He 가중치 초기화
        """
        for m in model.modules():
            if isinstance(m, nn.Conv2d) or isinstance(m, nn.Linear):
<<<<<<< HEAD
                nn.init.kaiming_normal_(
                    m.weight, mode="fan_in", nonlinearity="leaky_relu"
                )
                if m.bias is not None:
                    m.bias.data.zero_()
            elif isinstance(m, nn.BatchNorm2d):
                m.weight.data.fill_(1)
                m.bias.data.zero_()


class EfficientNetViT2(nn.Module):
    def __init__(self, num_classes):
        super().__init__()

        """
        1. backbone 선택 후 classifier 차원 수 설정
        2. 모델의 output_dimension 은 num_classes 로 설정
        """

        mask_num_classes = int(num_classes // 6)
        gender_num_classes = int(num_classes // 9)
        age_num_classes = int(num_classes // 6)

        # pretrained model -> 각 모델의 마지막 fc layer 를 빼고 차원 수 맞춰주는 작업 필요
        effvit = timm.create_model(
            "efficientvit_b3.r256_in1k", pretrained=True, num_classes=0
        )
        efficientnet = efficientnet_b4(pretrained=True)
        self.backbone1 = nn.Sequential(*list(efficientnet.children())[:-1])
        self.backbone2 = effvit

        # three classifier
        self.mask_classifier = nn.Sequential(
            nn.Linear(1792, 512),
            nn.LeakyReLU(0.1),
            nn.Dropout(),
            nn.Linear(512, mask_num_classes),
        )

        self.gender_classifier = nn.Sequential(
            nn.Linear(1792, 512),
            nn.LeakyReLU(0.1),
            nn.Dropout(),
            nn.Linear(512, gender_num_classes),
        )

        self.age_classifier = nn.Sequential(
            nn.Linear(512, 256, bias=False),
            nn.LayerNorm((256,), 1e-05, elementwise_affine=True),
            nn.Hardswish(),
            nn.Dropout(p=0.0, inplace=False),
            nn.Linear(256, age_num_classes, bias=True),
        )

        self.initialize_weights(self.mask_classifier)
        self.initialize_weights(self.gender_classifier)
        self.initialize_weights(self.age_classifier)

    def forward(self, x):
        """
        1. Mask와 Gender 는 feature 를 공유하고, Age 는 따로 feature를 사용하여 클래스 별로 3개의 output 출력
        """
        # Feature extraction
        mg_features = self.backbone1(x)
        mg_features = mg_features.view(mg_features.size(0), -1)  # Flatten features

        a_features = self.backbone2(x)
        # ga_features = ga_features.view(ga_features.size(0), -1)

        # Task-specific & Multi feature output
        mask_output = self.mask_classifier(mg_features)
        gender_output = self.gender_classifier(mg_features)

        age_output = self.age_classifier(a_features)

        return mask_output, gender_output, age_output

    # def _try_squeeze(self, x: torch.Tensor) -> torch.Tensor:
    #     if x.dim() > 2:
    #         x = torch.flatten(x, start_dim=1)
    #     return x

    def initialize_weights(self, model):
        """
        He 가중치 초기화
        """
        for m in model.modules():
            if isinstance(m, nn.Conv2d) or isinstance(m, nn.Linear):
                nn.init.kaiming_normal_(
                    m.weight, mode="fan_in", nonlinearity="leaky_relu"
                )
=======
                nn.init.kaiming_normal_(m.weight, mode="fan_in", nonlinearity="leaky_relu")
>>>>>>> 192a7548
                if m.bias is not None:
                    m.bias.data.zero_()
            elif isinstance(m, nn.BatchNorm2d):
                m.weight.data.fill_(1)
                m.bias.data.zero_()


class DualEfficient(nn.Module):
    def __init__(self, num_classes):
        super().__init__()
        """
        1. backbone 선택 후 classifier 차원 수 설정
        2. 모델의 output_dimension 은 num_classes 로 설정
        """
        mask_num_classes = int(num_classes // 6)
        gender_num_classes = int(num_classes // 9)
        age_num_classes = int(num_classes // 6)
        # pretrained model -> 각 모델의 마지막 fc layer 를 빼고 차원 수 맞춰주는 작업 필요
        efficientnet1 = efficientnet_b5(pretrained=True)
        efficientnet2 = efficientnet_b5(pretrained=True)
        self.backbone1 = nn.Sequential(*list(efficientnet1.children())[:-1])
        self.backbone2 = nn.Sequential(*list(efficientnet2.children())[:-1])
        self.mask_classifier = nn.Sequential(
            nn.Linear(2048, 512),
            nn.LeakyReLU(0.1),
            nn.Dropout(0.4),
            nn.Linear(512, mask_num_classes),
        )
        self.gender_classifier = nn.Sequential(
            nn.Linear(2048, 512),
            nn.LeakyReLU(0.1),
            nn.Dropout(0.4),
            nn.Linear(512, gender_num_classes),
        )
        self.age_classifier = nn.Sequential(
            nn.Linear(2048, 512),
            nn.LeakyReLU(0.1),
            nn.Dropout(0.4),
            nn.Linear(512, age_num_classes),
        )
        self.initialize_weights(self.mask_classifier)
        self.initialize_weights(self.gender_classifier)
        self.initialize_weights(self.age_classifier)

    def forward(self, x):
        """
        1. Mask와 Gender 는 feature 를 공유하고, Age 는 따로 feature를 사용하여 클래스 별로 3개의 output 출력
        2. feature는 각각 Mask / Gender, Age
        """
        # Feature extraction
        m_features = self.backbone1(x)
        m_features = m_features.view(m_features.size(0), -1)  # Flatten features
        ga_features = self.backbone2(x)
        ga_features = ga_features.view(ga_features.size(0), -1)
        # Task-specific & Multi feature output
        mask_output = self.mask_classifier(m_features)
        gender_output = self.gender_classifier(ga_features)
        age_output = self.age_classifier(ga_features)
<<<<<<< HEAD

=======
>>>>>>> 192a7548
        return mask_output, gender_output, age_output

    def initialize_weights(self, model):
        """
        He 가중치 초기화
        """
        for m in model.modules():
<<<<<<< HEAD
            if isinstance(m, nn.Conv2d) or isinstance(m, nn.Linear):
                nn.init.kaiming_normal_(
                    m.weight, mode="fan_in", nonlinearity="leaky_relu"
                )
=======
            if isinstance(m, nn.Conv2d):
                init.xavier_uniform_(m.weight.data)
>>>>>>> 192a7548
                if m.bias is not None:
                    m.bias.data.zero_()
            elif isinstance(m, nn.BatchNorm2d):
                m.weight.data.fill_(1)
                m.bias.data.zero_()
            elif isinstance(m, nn.Linear):
<<<<<<< HEAD
                nn.init.kaiming_normal_(
                    m.weight, mode="fan_out", nonlinearity="leaky_relu"
                )
=======
                nn.init.kaiming_normal_(m.weight, mode="fan_out", nonlinearity="leaky_relu")
>>>>>>> 192a7548
                m.bias.data.zero_()


class EfficientNetViT_b5(nn.Module):
    def __init__(self, num_classes):
        super().__init__()
        """
        1. backbone 선택 후 classifier 차원 수 설정
        2. 모델의 output_dimension 은 num_classes 로 설정
        """
        mask_num_classes = int(num_classes // 6)
        gender_num_classes = int(num_classes // 9)
        age_num_classes = int(num_classes // 6)
        # pretrained model -> 각 모델의 마지막 fc layer 를 빼고 차원 수 맞춰주는 작업 필요
<<<<<<< HEAD
        effvit = timm.create_model(
            "efficientvit_b3.r224_in1k", pretrained=True, num_classes=0
        )
=======
        effvit = timm.create_model("efficientvit_b3.r224_in1k", pretrained=True, num_classes=0)
>>>>>>> 192a7548
        efficientnet = efficientnet_b5(pretrained=True)
        self.backbone1 = nn.Sequential(*list(efficientnet.children())[:-1])
        self.backbone2 = effvit
        # # Freeze pretrained weights
        # for param in self.features.parameters():
        #     param.requires_grad = False
        # three classifier
        self.mask_classifier = nn.Sequential(
<<<<<<< HEAD
            nn.Linear(2048, 512),
            nn.LeakyReLU(0.1),
            nn.Dropout(),
            nn.Linear(512, mask_num_classes),
        )
        self.gender_classifier = nn.Sequential(
            nn.Linear(2048, 512),
            nn.LeakyReLU(0.1),
            nn.Dropout(),
            nn.Linear(512, gender_num_classes),
        )
        self.age_classifier = nn.Sequential(
            nn.Linear(512, 256),
            nn.LeakyReLU(0.1),
            nn.Dropout(),
            nn.Linear(256, age_num_classes),
=======
            nn.Linear(2048, 512), nn.LeakyReLU(0.1), nn.Dropout(), nn.Linear(512, mask_num_classes)
        )
        self.gender_classifier = nn.Sequential(
            nn.Linear(2048, 512), nn.LeakyReLU(0.1), nn.Dropout(), nn.Linear(512, gender_num_classes)
        )
        self.age_classifier = nn.Sequential(
            nn.Linear(512, 256), nn.LeakyReLU(0.1), nn.Dropout(), nn.Linear(256, age_num_classes)
>>>>>>> 192a7548
        )
        self.initialize_weights(self.mask_classifier)
        self.initialize_weights(self.gender_classifier)
        self.initialize_weights(self.age_classifier)

    def forward(self, x):
        """
        1. Mask와 Gender 는 feature 를 공유하고, Age 는 따로 feature를 사용하여 클래스 별로 3개의 output 출력
        """
        # Feature extraction
        mg_features = self.backbone1(x)
        mg_features = mg_features.view(mg_features.size(0), -1)  # Flatten features
        a_features = self.backbone2(x)
        # ga_features = ga_features.view(ga_features.size(0), -1)
        # Task-specific & Multi feature output
        mask_output = self.mask_classifier(mg_features)
        gender_output = self.gender_classifier(mg_features)
        age_output = self.age_classifier(a_features)
        return mask_output, gender_output, age_output

    # def _try_squeeze(self, x: torch.Tensor) -> torch.Tensor:
    #     if x.dim() > 2:
    #         x = torch.flatten(x, start_dim=1)
    #     return x
    def initialize_weights(self, model):
        """
        He 가중치 초기화
        """
        for m in model.modules():
            if isinstance(m, nn.Conv2d) or isinstance(m, nn.Linear):
                nn.init.kaiming_normal_(
                    m.weight, mode="fan_in", nonlinearity="leaky_relu"
                )
                if m.bias is not None:
                    m.bias.data.zero_()
            elif isinstance(m, nn.BatchNorm2d):
                m.weight.data.fill_(1)
                m.bias.data.zero_()<|MERGE_RESOLUTION|>--- conflicted
+++ resolved
@@ -353,14 +353,13 @@
         )
 
         self.age_classifier = nn.Sequential(
-<<<<<<< HEAD
-            nn.Linear(2560, 512),
+            nn.Linear(2560, 1024),
+            nn.LeakyReLU(0.1),
+            nn.Dropout(),
+            nn.Linear(1024, 512),
             nn.LeakyReLU(0.1),
             nn.Dropout(),
             nn.Linear(512, age_num_classes),
-=======
-            nn.Linear(2560, 512), nn.LeakyReLU(0.1), nn.Dropout(), nn.Linear(512, age_num_classes)
->>>>>>> 192a7548
         )
 
         self.initialize_weights(self.mask_classifier)
@@ -400,13 +399,9 @@
                 m.weight.data.fill_(1)
                 m.bias.data.zero_()
             elif isinstance(m, nn.Linear):
-<<<<<<< HEAD
                 nn.init.kaiming_normal_(
                     m.weight, mode="fan_out", nonlinearity="leaky_relu"
                 )
-=======
-                nn.init.kaiming_normal_(m.weight, mode="fan_out", nonlinearity="leaky_relu")
->>>>>>> 192a7548
                 m.bias.data.zero_()
 
 
@@ -642,8 +637,6 @@
             nn.Hardswish(),
             nn.Dropout(p=0.0, inplace=False),
             nn.Linear(256, age_num_classes, bias=True),
-<<<<<<< HEAD
-=======
         )
 
         self.initialize_weights(self.mask_classifier)
@@ -680,7 +673,9 @@
         """
         for m in model.modules():
             if isinstance(m, nn.Conv2d) or isinstance(m, nn.Linear):
-                nn.init.kaiming_normal_(m.weight, mode="fan_in", nonlinearity="leaky_relu")
+                nn.init.kaiming_normal_(
+                    m.weight, mode="fan_in", nonlinearity="leaky_relu"
+                )
                 if m.bias is not None:
                     m.bias.data.zero_()
             elif isinstance(m, nn.BatchNorm2d):
@@ -702,8 +697,12 @@
         age_num_classes = int(num_classes // 6)
 
         # pretrained model -> 각 모델의 마지막 fc layer 를 빼고 차원 수 맞춰주는 작업 필요
-        effvit1 = timm.create_model("efficientvit_b3.r224_in1k", pretrained=True, num_classes=0)
-        effvit2 = timm.create_model("efficientvit_b3.r224_in1k", pretrained=True, num_classes=0)
+        effvit1 = timm.create_model(
+            "efficientvit_b3.r224_in1k", pretrained=True, num_classes=0
+        )
+        effvit2 = timm.create_model(
+            "efficientvit_b3.r224_in1k", pretrained=True, num_classes=0
+        )
         self.backbone1 = effvit1
         self.backbone2 = effvit2
 
@@ -770,7 +769,9 @@
         """
         for m in model.modules():
             if isinstance(m, nn.Conv2d) or isinstance(m, nn.Linear):
-                nn.init.kaiming_normal_(m.weight, mode="fan_in", nonlinearity="leaky_relu")
+                nn.init.kaiming_normal_(
+                    m.weight, mode="fan_in", nonlinearity="leaky_relu"
+                )
                 if m.bias is not None:
                     m.bias.data.zero_()
             elif isinstance(m, nn.BatchNorm2d):
@@ -792,18 +793,26 @@
         age_num_classes = int(num_classes // 6)
 
         # pretrained model -> 각 모델의 마지막 fc layer 를 빼고 차원 수 맞춰주는 작업 필요
-        effvit = timm.create_model("efficientvit_b3.r256_in1k", pretrained=True, num_classes=0)
+        effvit = timm.create_model(
+            "efficientvit_b3.r256_in1k", pretrained=True, num_classes=0
+        )
         efficientnet = efficientnet_b4(pretrained=True)
         self.backbone1 = nn.Sequential(*list(efficientnet.children())[:-1])
         self.backbone2 = effvit
 
         # three classifier
         self.mask_classifier = nn.Sequential(
-            nn.Linear(1792, 512), nn.LeakyReLU(0.1), nn.Dropout(), nn.Linear(512, mask_num_classes)
+            nn.Linear(1792, 512),
+            nn.LeakyReLU(0.1),
+            nn.Dropout(),
+            nn.Linear(512, mask_num_classes),
         )
 
         self.gender_classifier = nn.Sequential(
-            nn.Linear(1792, 512), nn.LeakyReLU(0.1), nn.Dropout(), nn.Linear(512, gender_num_classes)
+            nn.Linear(1792, 512),
+            nn.LeakyReLU(0.1),
+            nn.Dropout(),
+            nn.Linear(512, gender_num_classes),
         )
 
         self.age_classifier = nn.Sequential(
@@ -812,7 +821,11 @@
             nn.Hardswish(),
             nn.Dropout(p=0.0, inplace=False),
             nn.Linear(256, age_num_classes, bias=True),
->>>>>>> 192a7548
+            nn.Linear(512, 256, bias=False),
+            nn.LayerNorm((256,), 1e-05, elementwise_affine=True),
+            nn.Hardswish(),
+            nn.Dropout(p=0.0, inplace=False),
+            nn.Linear(256, age_num_classes, bias=True),
         )
 
         self.initialize_weights(self.mask_classifier)
@@ -834,7 +847,6 @@
         mask_output = self.mask_classifier(mg_features)
         gender_output = self.gender_classifier(mg_features)
 
-<<<<<<< HEAD
         age_output = self.age_classifier(a_features)
 
         return mask_output, gender_output, age_output
@@ -931,8 +943,6 @@
         mask_output = self.mask_classifier(mg_features)
         gender_output = self.gender_classifier(mg_features)
 
-=======
->>>>>>> 192a7548
         age_output = self.age_classifier(a_features)
 
         return mask_output, gender_output, age_output
@@ -948,7 +958,6 @@
         """
         for m in model.modules():
             if isinstance(m, nn.Conv2d) or isinstance(m, nn.Linear):
-<<<<<<< HEAD
                 nn.init.kaiming_normal_(
                     m.weight, mode="fan_in", nonlinearity="leaky_relu"
                 )
@@ -1040,9 +1049,6 @@
                 nn.init.kaiming_normal_(
                     m.weight, mode="fan_in", nonlinearity="leaky_relu"
                 )
-=======
-                nn.init.kaiming_normal_(m.weight, mode="fan_in", nonlinearity="leaky_relu")
->>>>>>> 192a7548
                 if m.bias is not None:
                     m.bias.data.zero_()
             elif isinstance(m, nn.BatchNorm2d):
@@ -1101,10 +1107,7 @@
         mask_output = self.mask_classifier(m_features)
         gender_output = self.gender_classifier(ga_features)
         age_output = self.age_classifier(ga_features)
-<<<<<<< HEAD
-
-=======
->>>>>>> 192a7548
+
         return mask_output, gender_output, age_output
 
     def initialize_weights(self, model):
@@ -1112,28 +1115,19 @@
         He 가중치 초기화
         """
         for m in model.modules():
-<<<<<<< HEAD
             if isinstance(m, nn.Conv2d) or isinstance(m, nn.Linear):
                 nn.init.kaiming_normal_(
                     m.weight, mode="fan_in", nonlinearity="leaky_relu"
                 )
-=======
-            if isinstance(m, nn.Conv2d):
-                init.xavier_uniform_(m.weight.data)
->>>>>>> 192a7548
                 if m.bias is not None:
                     m.bias.data.zero_()
             elif isinstance(m, nn.BatchNorm2d):
                 m.weight.data.fill_(1)
                 m.bias.data.zero_()
             elif isinstance(m, nn.Linear):
-<<<<<<< HEAD
                 nn.init.kaiming_normal_(
                     m.weight, mode="fan_out", nonlinearity="leaky_relu"
                 )
-=======
-                nn.init.kaiming_normal_(m.weight, mode="fan_out", nonlinearity="leaky_relu")
->>>>>>> 192a7548
                 m.bias.data.zero_()
 
 
@@ -1148,13 +1142,9 @@
         gender_num_classes = int(num_classes // 9)
         age_num_classes = int(num_classes // 6)
         # pretrained model -> 각 모델의 마지막 fc layer 를 빼고 차원 수 맞춰주는 작업 필요
-<<<<<<< HEAD
         effvit = timm.create_model(
             "efficientvit_b3.r224_in1k", pretrained=True, num_classes=0
         )
-=======
-        effvit = timm.create_model("efficientvit_b3.r224_in1k", pretrained=True, num_classes=0)
->>>>>>> 192a7548
         efficientnet = efficientnet_b5(pretrained=True)
         self.backbone1 = nn.Sequential(*list(efficientnet.children())[:-1])
         self.backbone2 = effvit
@@ -1163,7 +1153,6 @@
         #     param.requires_grad = False
         # three classifier
         self.mask_classifier = nn.Sequential(
-<<<<<<< HEAD
             nn.Linear(2048, 512),
             nn.LeakyReLU(0.1),
             nn.Dropout(),
@@ -1180,15 +1169,6 @@
             nn.LeakyReLU(0.1),
             nn.Dropout(),
             nn.Linear(256, age_num_classes),
-=======
-            nn.Linear(2048, 512), nn.LeakyReLU(0.1), nn.Dropout(), nn.Linear(512, mask_num_classes)
-        )
-        self.gender_classifier = nn.Sequential(
-            nn.Linear(2048, 512), nn.LeakyReLU(0.1), nn.Dropout(), nn.Linear(512, gender_num_classes)
-        )
-        self.age_classifier = nn.Sequential(
-            nn.Linear(512, 256), nn.LeakyReLU(0.1), nn.Dropout(), nn.Linear(256, age_num_classes)
->>>>>>> 192a7548
         )
         self.initialize_weights(self.mask_classifier)
         self.initialize_weights(self.gender_classifier)
